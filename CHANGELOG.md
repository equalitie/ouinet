# Changelog

All notable changes to this project will be documented in this file.

The format is based on [Keep a Changelog](https://keepachangelog.com/en/1.1.0/),
and this project adheres to [Semantic Versioning](https://semver.org/spec/v2.0.0.html).


## Unreleased

<<<<<<< HEAD
### Added

- Support in CMake files to build Ouinet for Windows.
- New CI pipeline to build Ouinet and run the unit tests in Windows.
- Docker files to generate Windows builder images.

### Changed

- `file_io` component uses now `asio::stream_file` as its main backend
in Windows.
- Minor changes were applied to the injector and client sources to make
them work in Windows.

### Fixed

- Unit tests are now bulding and passing in Windows.
=======
### Changed

- The default Boost version used by Ouinet is now 1.87.0.
- Docker builder images for Android and Linux have now installed a Rust toolchain.
>>>>>>> 5d8389eb


## [v0.31.1](https://gitlab.com/equalitie/ouinet/-/releases/v0.31.1) - 2025-01-28

### Changed

- Functionality to `OuinetBackground` kotlin wrapper was modified, allowing the
notification associated with the `OuinetService` to be disabled.

### Fixed

- URL to download Boost is pointing now to `archives.boost.io`.


## [v0.31.0](https://gitlab.com/equalitie/ouinet/-/releases/v0.31.0) - 2024-11-13

### Changed

- Ouinet binaries and its dependencies are built now with C++ 20.
- Renamed and refactored `debian-12` jobs and images to have a single
  `linux` CI pipeline.
- Minor changes and improvements to the CI tests and artifacts rules.

### Fixed

- Fix for connectivity state monitor, restart ouinet even when no networks
  are available.
- Added a timer to wait for the DHT to be ready in bittorrent tests.

### Removed

- The `test_bep_44` was disabled because it was failing randomly in the CI
and the feature that covers is not in use.


## [v0.30.1](https://gitlab.com/equalitie/ouinet/-/releases/v0.30.1) - 2024-10-29

### Fixed

- A `_cancel` signal is now triggered when a DHT instance is stopped, instead
of waiting until its destructor is invoked. This prevents the spawning of
coroutines when the client process is stopped and also releases pending
locks on the shared pointer to the DHT instance, reducing the time needed to
perform a clean shutdown.


## [v0.30.0](https://gitlab.com/equalitie/ouinet/-/releases/v0.30.0) - 2024-10-14

### Added

- New option `udp-mux-port` to control the port used by Ouinet's UDP multiplexer.

### Fixed

- Added a delay between the attempts of the UPnP updater to get a local
  address. This is to prevent the loop from filling the logs when a network
  adapter is not present, e.g. when the device is in airplane-mode.

### Changed

- Avoid blocking the Ouinet service initialization by running the DHT
  bootstrapping in a coroutine.
- Ouinet client state is now set to `degraded` when the proxy is ready
  to accept requests but the DHT is not bootstrapped.
- Full refactoring of `create_udp_multiplexer.h`.
- Changed the order of the port binding attempts to `settings`, `random`,
  `last_used`, `default` and `last_resort`.

### Deprecated

- Setting the `udp-mux-port` option is now preferable to use the file
  `last_used_udp_port`. The possibility of using this file to set the UDP
  port will be removed in future releases.


## [v0.29.1](https://gitlab.com/equalitie/ouinet/-/releases/v0.29.1) - 2024-09-20

### Changed

- Updated list of bootstrap servers.

### Removed

- Disabled bencoding validation requiring sorted keys in dictionaries of
the KRPC messages sent to the DHT.


## [v0.29.0](https://gitlab.com/equalitie/ouinet/-/releases/v0.29.0) - 2024-08-21

### Changed

- Applied adjustments that are required to build the `windows-client`
branch but that are not exclusively affecting to Windows builds.
- Upgrade `nlohmann/json` package to version 3.11.3

### Removed

- CI pipelines that were building Ouinet with Debian 12 and Boost 1.77.0.


## [v0.28.0](https://gitlab.com/equalitie/ouinet/-/releases/v0.28.0) - 2024-08-07

### Added

- A new `file_io` component that supports asynchronous I/O operations for
Windows systems.


## [v0.27.0](https://gitlab.com/equalitie/ouinet/-/releases/v0.27.0) - 2024-07-08

### Added

- New CMake option `WITH_EXPERIMENTAL` set to `OFF` by the default that avoids
compiling unused features, including i2p, pluggable transports like obfs4.
- Configurable error page feature that allows path to html file to be pass
into Ouinet config for android applications. The supplied html file is copied
into the Ouinet client's assets and served in place of plain text failure
message.

### Removed

- Commands in Dockerfile related to the installation of i2p and the pluggable
transports.
- Configuration options in client and injector related to i2p and obfs
endpoints.
- Deprecated CI pipelines that were building Ouinet with Debian 10.
- Deprecated CI pipelines building Ouinet with Debian 12 and Boost 1.71-1.74.


## [v0.26.0](https://gitlab.com/equalitie/ouinet/-/releases/v0.26.0) - 2024-06-26

### Changed

- The default Boost version used by Ouinet is now 1.79.0.
- References to `ifstream` and `ofstream` of `boost::filesystem` were replaced
with `boost::nowide::fstream`.

### Deprecated

- Configured Debian 12 pipelines using Boost 1.77 to run only when are
manually triggered.


## [v0.25.1](https://gitlab.com/equalitie/ouinet/-/releases/v0.25.1) - 2024-05-30

### Fixed

- Crashes in Android 9 and 10 devices that were caused by `boost::filesystem`
when attempting to use `statx` instructions.
- Dependencies of the CI jobs were changed as they were still using names
related to the deprecated Debian 10 pipelines.

### Deprecated

- Configured Debian 12 pipelines using Boost 1.71 and Boost 1.74 to run only
when are manually triggered.
- All the Debian 10 pipelines were also marked only for manual execution.


## [v0.25.0](https://gitlab.com/equalitie/ouinet/-/releases/v0.25.0) - 2024-05-15

### Changed

- The default Boost version used by Ouinet is now 1.77.0.
- All the Docker images including Ouinet builders and production clients
will use Debian 12 as its base operating system.
- Targets depending on libssl libraries are now using OpenSSL v3.
- The build environment uses now Gradle 8.7, AGP 8.3 and Kotlin 1.9.23.
- Unit tests dependencies of the JNI implementation for Android were
refactored to use JUnit 5, Mockito 4.3.

### Fixed

- Issues when installing `git.torproject.org/pluggable-transports/goptlib`
were fixed by upgrading Go to version 1.22.

### Removed

- PowerMock is not used anymore by Android tests.

### Deprecated

- Support for Ouinet builds using Boost 1.71.0 and 1.74.0 are now deprecated
and its CI pipelines will be removed in the next release.
- Use of Docker images with Debian 10 will be also removed in the next release.


## [v0.24.0](https://gitlab.com/equalitie/ouinet/-/releases/v0.24.0) - 2024-04-09

### Added

- Plan for Ouinet [programming language interoperability](doc/arch-drafts/programming-language-interoperability.md).
- New test suite to verify the `util/file_io` component in Windows and Linux
platforms.
- Added test cases in `test/test_atomic_temp` to cover `util/atomic_file` and
`util/temp_file`.

### Changed

- README file revamping, including the update of code examples, references and
diagrams.
- Sets the target SDK for the Ouinet AAR build to API 34.

### Fixed

- Fix include directives in `src/cache` and `ouiservice/multi_utp_server` that
were using relative routes.
- Fix `OuinetService` foreground notification to work correctly on Android 14.
    - Add `RECEIVER_NOT_EXPORTED` flag when registering notification receiver.
    - Set package name on intent for notification receiver.


## [v0.23.0](https://gitlab.com/equalitie/ouinet/-/releases/v0.23.0) - 2023-11-24

### Added

- New CLI option named `disable-bridge-announcement` that avoids BEP5
announcements of the client address as a Bridge/Helper to the DHT.

### Changed

- Refactoring of Ouinet sources and its submodules to be able to build them with
Boost 1.77.


## [v0.22.0](https://gitlab.com/equalitie/ouinet/-/releases/v0.22.0) - 2023-10-12

### Added

- New jobs to the CI to build and test Ouinet with different
versions of Boost.

### Changed

- Refactored Ouinet sources and its submodules to be able to build them with
Boost 1.74.
- Replaced the direct usage of `asio::executor` with a custom type named
`AsioExecutor` that loads accordingly to the Boost version used.
- Updated the User Agent reported by Ouinet to avoid issues with
websites that limit functionality based on this header.


## [v0.21.11](https://gitlab.com/equalitie/ouinet/-/releases/v0.21.11) - 2023-08-30

### Added

- Created separate Docker images for the different target platforms.

### Changed

- Patched CMake scripts to make them compatible with Debian 12.
- Patched submodules `asio-utp`, `cpp-upnp` and `i2pd` to make them
compatible with newer versions of GCC and CMake.
- Patched the Thread library of Boost 1.71 to compile it with Debian 12.
- Refactoring of `.ci-gitlab.yml` into separate job and pipeline files,
defined rules and dependencies for Android and Linux jobs and added a
pipeline to build Ouinet using Debian 12.
- Updated the Kotlin version used in Gradle scripts.

### Fixed

- Fix a segmentation fault when decoding a BencodedValue.


## [v0.21.10](https://gitlab.com/equalitie/ouinet/-/releases/v0.21.10) - 2023-04-13

### Changed

- Update to `ConnectivityStateMonitor` which implements the NetworkCallback class
as a replacement for the `ConnectivityBroadcastReceiver`.
- Use the `ConnectivityStateMonitor` to more accurately track when existing
connections are lost and new connections are available.
- Remove unused `broadcastReceivers` to avoid possible conflicts/confusion with
receivers and monitors implemented in new kotlin portion of code.

### Fixed

- Fixes a bug with the Ouinet notification not appearing upon startup, reported
in censorship-no/ceno-browser#53 that was caused by an attempt to restart ouinet
being triggered too soon after startup due to a perceived change in network
connectivity.
- Avoid attempting to restart ouinet on the first network availability, or
before ouinet startup is complete, or after a 10 second timeout after initial
ouinet startup request.


## [v0.21.9](https://gitlab.com/equalitie/ouinet/-/releases/v0.21.9) 2023-03-28

### Changed

- Introduce callbacks to start and stop threads.
- Allow consuming application to join the `start` or `stop` threads by returning
the thread when calling the `start`, `stop`, `startup`, and `shutdown` methods.
- Remove dependency on activity in `OuinetBackground`.

### Fixed

- Only send pending intents to notification when Ouinet client state changes.
- Call `getState()` on Ouinet object instead of just `state`, which appeared to
be crashing the client.


## [v0.21.8](https://gitlab.com/equalitie/ouinet/-/releases/v0.21.8) 2023-03-07

### Added

- Add new `max-simultaneous-announcements` option, which defines the number
of simultaneous BEP5 announcements to the DHT. Default for Android
devices is 1 and for the desktop ones is 16.

### Changed

- Spawning batches of announcement as co-routines instead of processing them
sequentially.


## [v0.21.7](https://gitlab.com/equalitie/ouinet/-/releases/v0.21.7) 2023-03-06

### Added

- OuinetBackground feature now available which allows for a Ouinet client to be
managed more effectively by the application that implements Ouinet using a
background service and a foreground notification that keeps the process alive.
- NotificationConfig added for customizing notification UI.

### Changed

- Gradle build now retreives branch and commit ID without shell script.
- Adds gradle.properties to assit in building new kotlin code.

### Removed

- Support of Android SDK for armeabi-v7a and x86 API older than 21


## [v0.21.6](https://gitlab.com/equalitie/ouinet/-/releases/v0.21.6) 2023-02-17

### Fixed

- Fix needed for releasing v0.21.6 ouinet android library. This fixes the
signing of AARs when publishing to Sonatype since gradle 7 changed where
task names are found and became more opinionated on how to find sub-strings
in an array of strings, instead match full task name.


## [v0.21.5](https://gitlab.com/equalitie/ouinet/-/releases/v0.21.5) 2023-01-04

### Fixed

- Reverts changes made in v0.21.3 and v0.21.4 and applies a new fix for a
crash in the Android library when the stop methods are invoked from a
non-stopped state or when the Ouinet service is switching between WiFi and
mobile connections.


## v0.21.4 2023-01-03

### Fixed

- Fixes a memory leak in the Android library when
the Ouinet service is restarted by changes in network connectivity,
e.g. switching between WiFi and mobile connections.
- Removes unused broadcast recievers that caused memory leak
if they were not unregistered successfully.


# Appendix A: Git tags reference

This section lists older tags in the repository as a reference to the changes
released before adhering to the [Keep a Changelog](https://keepachangelog.com/)
spec. The tags description will be used to gradually import previous releases
to the changelog format.


## v0.21.3 (2022-10-12)

Release v0.21.3.
This minor release fixes a crash in the Android library when the stop
methods are invoked from a non-stopped state or when the Ouinet service
is switching between WiFi and mobile connections.
Bug fixes:
- Fix the release of WifiManager multicast locks when Ouinet is
stopped.
- Fix errors related to subsequent calls to Ouinet stop methods.
- ouinet v0.21.3

## v0.21.2 (2022-07-13)

Release v0.21.2.
This release updates the OpenSSL library in Android to a recent version (not
that we found any bugs affecting Ouinet itself), and it provides a new `omni`
AAR compatible with all Android ABIs supported by Ouinet.  It also includes
many fixes in the handling of cancellation errors, making logs more reliable
and informative, besides avoiding unwanted cancellations in some corner cases.
Features:
- Support in build scripts for a new `omni` pseudo-ABI for Android which
produces a single AAR for ARM32, ARM64 and x64 ABIs.  Useful for creating
Android app bundles (AAB packages).
Enhancements:
- The OpenSSL build dependency in Android has been updated to version 1.1.1q.
- If in verbose mode, the client now logs when a group is newly announced, or
stopped being announced.
Bug fixes:
- Fix some functions triggering a cancel object passed by reference by the
caller.
- Fix many error returns not checking for cancellation.
- Fix some cancellation errors being reported where a timeout was expected.
- Fix some cancellation errors in the generic stream implementation being
reported when a "shut down" error was expected.
- Do not override some underlying errors in multi-peer reader with a
cancellation error.
- ouinet v0.21.2

## v0.21.1 (2022-06-15)

Release v0.21.1.
This minor release fixes a crash at the injector when an error occured on
incoming request read, and avoids similar future crashes.
Enhancements:
- Report when the connection serve operation at the injector leaks an
error (instead of crashing).
Bug fixes:
- Revert to not leaking an error when reading a request at the injector fails.
This made the injector crash.
- Revert to not leaking an error when the TLS handshake operation fails.  This
was innocuous but logged an excessively alarming error message.
- ouinet v0.21.1

## v0.21.0 (2022-06-14)

Release v0.21.0.
This release adds options to use custom extra servers to bootstrap the
BitTorrent DHT (in case that the embedded ones are not usable for some
reason), available as the `bt-bootstrap-extra` option and via the client
front-end.  It also enhances the front-end's input controls by using proper
labels and extra shortcuts, and makes them addressable via URL fragments,
highlighting them on page load.  Finally, many fixes for timeout handling (in
response body flushing and elsewhere) are included.
Features:
- New `bt-bootstrap-extra` option (for client and injector) to add several
extra BitTorrent bootstrap servers.  The option is persistent at the client
and available in the front-end and status API (as `bt_extra_bootstraps`).
When changed via the front-end, it is applied on subsequent runs.  Also
available in the Android wrapper.
- Client front-end inputs can be addressed via URL fragments (with identifier
`input-<INPUT_ID>`).  Some minimal Javascript highlights the selected input.
Enhancements:
- Properly tag as labels client front-end texts which accompany inputs.
- Add keyboard shortcuts for client front-end inputs missing them.
- Fix missing escaping of values inlined in client front-end HTML.
- Remove internal boilerplate in cancellation and timeout handling by defining
(and using!) functions and macros (and put them in the headers where they
really belong).
Bug fixes:
- Apply timeouts to response body flush operations at the client.
- Fix timeout not triggering cancellation in response part timed read
operation.
- Do check for timeout events after many async operations.
- Fix error code not getting reset in injector listen loop.
- ouinet v0.21.0

## v0.20.0 (2022-06-01)

Release v0.20.0.
The main news for this release of Ouinet is the reworking of Android library
build machinery to finally support creating signed releases and uploading them
to the Maven Central repository.  This, along with updated instructions in the
readme, should make integration of Ouinet into other apps much simpler.
Features:
- Update Gradle configuration and shell scripts to allow uploading a signed
build of the Android library to Maven Central.
Enhancements:
- Make client local proxy and front-end endpoints configurable in Android.
You should use in your app some non-default values to avoid clashing with
other Ouinet-enabled apps running on the same device.
- Update readme with new instructions for integration in Android apps.
- Report errors in client writing response to cache and user agent.
- Tag long-running operations in client fetch fresh from injector.
- Log client authentication failures at the injector.
- ouinet v0.20.0

## v0.19.0 (2022-05-23)

Release v0.19.0.
This release's main novelty is the support for client persistent options,
i.e. options whose value gets saved when changed from the command line or the
front-end.  Option parsing has received some functionality, consistency and
readability fixes.  Finally, logging of "operation not supported" errors is
more informative now.
Features:
- Handle some options as persistent & save them to `ouinet-client.saved.conf`
in the client repo directory.  All such options are saved every time one of
them is changed (either from the command line or the front-end).  This
includes `log-level`, existing `disable-*-access` options, and the new
`disable-cache-access` and `enable-log-level` options.  A new option
`drop-saved-opts` drops all saved values.
- Add new `disable-cache-access` option independent from `cache-type=none`, so
that the cache can be enabled but still not used for retrieving content.
This setting was only possible from the client front-end previously.
- Add new `enable-log-file` option to write log messages to `log.txt` in the
client repo directory.  This setting was only possible from the client
front-end previously.
Enhancements:
- Make `--help` messages more consistent and better structured.
- Make option processing errors more consistent.
- Better logging of code reporting "operation not supported".
- ouinet v0.19.0

## v0.18.2 (2022-04-12)

Release v0.18.2.
This release fixes a few issues with body size computation which prevented an
efficient use of the local cache and interacted badly with static cache
functionality.
Enhancements:
- Allow serving to the user agent entries in the local cache with incomplete
or missing body data for `HEAD` requests.
Bug fixes:
- Fix miscomputing body data size as 0 for static cache entries when the entry
is not also in the internal cache.  This made cache code regard all static
cache entries as incomplete and trigger unneeded multi-peer downloads which
may fail and render the entries in the static cache inaccessible.
- Avoid getting a reader from the internal cache and its body data size from
the static cache, when both entries exist for the same key in the HTTP store.
- ouinet v0.18.2

## v0.18.1 (2022-04-07)

Release v0.18.1.
Besides some debug logging enhancements, this release makes local access to
the cache more usable with default Ouinet settings (i.e. with all request
mechanisms on), instead of requiring to disable Origin or Injector mechanisms
to avoid stuck downloads or longer initial delays.  Also, an additional
BitTorrent bootstrap node has been included by its IP address (in case of DNS
failure).
Enhancements:
- Avoid certain problematic behaviors at the client when injector access is
still starting (which may be caused by a lack of external network
connectivity): (i) do not spawn a parallel fetch fresh when fetching stored
content, (ii) make revalidations fail fast for already stored content,
and (iii) shorten the delay to start the injector/cache retrieval job
relative to the origin job.
- Include the IP address of one of eQualitie's bootstrap nodes already pointed
by `router.bt.ouinet.work`, to be used in case of DNS failure.
- Better messages for "not ok to cache" debug log entries.  Also, they always
appear whenever an Injector response is not stored.
- ouinet v0.18.1

## v0.18.0 (2022-03-29)

Release v0.18.0.
This release allows the Ouinet client to access its local cache even when it
has no connectivity at all, and to exchange cached content with other clients
in the same LAN when it has no upstream connection to the Internet.  This
should allow for instance to browse content previously visited (and cached) in
the same device, or to share content with close devices in cases of extreme
lack of connectivity.
Also, all operations forwarding traffic for other nodes (both at the injector
and the client) report forwarded byte counts in the log, to enable computing
some bandwidth usage statistics.
Features:
- Log counts of forwarded bytes in injector signing and proxy (plain &
tunnel) (always), and in client content serving and bridge tunnel (with
debug on).
Enhancements:
- Allow the operation of the cache client before bootstrapping the BitTorrent
DHT (it can be used once bootstrapped).
- Update and simplify Guix build environment instructions.
Bug fixes:
- Fix unhandled exception in local discovery start with no connectivity.
- Other minor cancellation fixes on waiting for the start of components, in
the full-duplex forward operation and elsewhere.
- ouinet v0.18.0

## v0.17.1 (2022-03-08)

Release v0.17.1.
This minor release fixes bugs which may cause buffered data in
client-to-client and Proxy client-to-origin connections getting discarded,
thus rendering them unusable (usually manifesting as response body retrievals
getting stuck after the first block).
Enhancements:
- With debug on, report resulting error code at the end of each connection
served by injector and client.
Bug fixes:
- Avoid buffered but yet unused data from getting discarded across requests in
the same client-to-client connection (regression in v0.17.0) or
client-to-origin CONNECT tunnel via the injector (already in v0.0.0).
- Avoid buffered but yet unused data from getting discarded before full-duplex
forwarding of connections.
- ouinet v0.17.1

## v0.17.0 (2022-03-03)

Release v0.17.0.
This release fixes many networking bugs related with error reporting and
connection close, which result in better use of connections and less chances
of them getting stuck and timing out.  Particularly, the client stops reading
from the Injector when the user agent closes the connection, and traffic
forwarding (i.e. in Proxy HTTPS and bridge client tunnels) reacts immediately
to remote connection close.  Also, some outdated code has been updated when
handling Proxy CONNECT responses at the client.
Enhancements:
- Update readme regarding proxy settings when testing Ouinet in a browser.
- Better reporting of closed connections and local proxy auth failures at the
client.
Bug fixes:
- Cancel reading from the Injector job if user agent closes connection
(otherwise the client would continue until all requests complete, using
extra bandwidth, and memory until then).  Incomplete results are stored.
- Close both ends of full duplex forwarding on read or write error, thus
avoiding forwarded connections (Proxy HTTPS and bridge client) from getting
stuck and timing out on remote close.
- A "Software caused connection abort" error is triggered at the end of
loading an incomplete response body from the local cache, instead of
pretending that complete retrieval succeeded.
- Correct handling of Proxy CONNECT responses: no longer drop error message
bodies, succeed and do not expect body on other non-200 success codes.
- Do not reuse Proxy connection to origin if already released, avoid crash.
- Close user agent connection upon an error, if it was already written to.
- Correct handling of new session (or slurped response) not reading
anything (instead of crashing or returning wrong error).  Use consistent
error when closed or uninitialized.
- ouinet v0.17.0

## v0.16.0 (2022-02-08)

Release v0.16.0.
This release adds reporting of external and public UDP endpoints, along with
other client front-end and status API refinements.  More cases of buggy UPnP
port mappings are handled, and they are better reported and logged.  Many
timeouts and cancellations have been added for network operations to avoid
them from getting stuck after an error or a shutdown signal.  These operations
are also better logged and easier to pinpoint when debugging is on.
Features:
- Report external and public UDP endpoints in client front-end and status API,
retrieved from UPnP (if available) and the BitTorrent DHT, respectively.
Enhancements:
- Only build either release or debug Android library depending on build mode.
This cuts build time in half.
- Better ordering of network status information in client front-end, with more
relevant items first.
- More useful values for `is_upnp_active` in client front-end and status API:
`disabled` if UPnP is not available in the network, `inactive` if it is but
a port mapping could not be added.
- Reuse stale port mapping entries (having the right internal address and
port) which fail to be refreshed (because of a buggy router) and report UPnP
as `active` in that case.
- Add timeouts to many network operations at injector and client to avoid them
from lingering forever until cancelled.  This should avoid many "is still
working" log messages, esp. in long-running processes like injectors.
- More asynchronous tasks have their log messages tagged.
- Much better reporting of UPnP operations in client log messages.  Enhanced
formatting of error messages and HTTP statuses.
- The injector also logs the signed head sent to the client in injection
operations.
- Replace most timeout watchdogs with new, more efficient implementation.
- Many minor code fixes and cleanups esp. in BitTorrent DHT, request parsing,
on cancellation.
Bugfixes:
- Only report actually used local UDP endpoints in client front-end and status
API.
- Do not report as local UDP endpoints those which failed to get bound by DHT
code.
- Fix task logging tags which were silently discarded due to implicit type
conversions.
- Close connections to other clients when client is shut down, to avoid
getting stuck.
- Close full duplex connections in client and injector on shut down, to avoid
getting stuck.
- Do not send an error from injector to client in a Proxy request if data was
already sent.
- Fix possible segmentation fault when destroying an already stopped watchdog.
- ouinet v0.16.0

## v0.15.0 (2021-12-13)

Release v0.15.0.
This release fixes some Android-specific breakage when loading native
libraries, which caused issues like the client getting stuck in "starting"
state with some 64-bit devices, and getting "End of file" errors when serving
the signatures of a cached resource to another client.
For Android applications using the library, they will need to add a dependency
on ReLinker.  Please see the readme for more information.
Bugfixes:
- Use ReLinker to avoid duplicate loading of native libraries under Android
which caused (among others) failed comparisons of error categories in HTTP
store code.
- ouinet v0.15.0

## v0.14.0 (2021-11-30)

Release v0.14.0.
This release includes a few changes and fixes for Android, as well as avoiding
crashes with UPnP on some Android devices.
Enhancements:
- When building using Docker, Debian's packaged OpenJDK is used instead of
relying on Oracle JDK as included in Android IDE.
- Reduce dependencies on Android support libraries.
- Allow running the emulator via the Android build script under a Docker
container (see readme for instructions).
- Other cleanup and minor enhancements to the Android build script: better
comments, let Gradle install dependencies when possible, better
configuration via environment variables.
Bugfixes:
- Fixes many SDK and API version inconsistencies for Android so that the
library can safely be run under Android 4.1 Jelly Bean (API level 16) or
newer.  Versions are documented in `doc/android-sdk-versions.md`.
- Fix a segmentation fault in UPnP code under some Android devices.
- Avoid installing Gradle or Android NDK when not bootstrapping via the
Android build script (e.g. for running the emulator).
- ouinet v0.14.0

## v0.13.0 (2021-10-05)

ouinet v0.13.0
This release makes bootstrapping of the BitTorrent DHT more robust by adding
new bootstrap nodes run by the Ouinet project, and by periodically saving DHT
contacts.  Also, log messages are easier to read and parse with tools like
`grep` thanks to being more consistent all across code, and to including some
extra context in key places.
Enhancements:
- Add `router.bt.ouinet.work:6881` and `routerx.bt.ouinet.work:5060` as
BitTorrent DHT bootstrap nodes.  As with other name-based bootstrap nodes
used by Ouinet, they can be hot-patched via `/etc/hosts`,
personalDNSfilter (Android) or similar.
- Allow specifying port of bootstrap node in BitTorrent DHT code.
- Store BitTorrent DHT contacts periodically to avoid losing them on crash.
- Make log messages more consistent.  The generic format is:
`Prefix: Message[: object][(...|status)][;( key=value)+]`.
- Add (shortened) target in request/response log messages to avoid having to
lookup the target based on the request number.
Bugfixes:
- Fix minor cancellation oversights in BitTorrent DHT contacts store.
- ouinet v0.13.0

## v0.12.1 (2021-07-02)

ouinet v0.12.1
This release fixes a couple of minor bugs, the main one of them preventing the
seeding of content files in a static cache which have a space in their names.
Bugfixes:
- Read a whole line of `body-path` HTTP store files instead of stopping at
the first white space.  This fixes seeding content files in a static cache
which have a space in their names (but not a new line, though this is way
less probable).
- Fix signal to check for error in Injector fresh retrieval.  It may trigger
an assertion error in the unlikely case that getting a connection from the
injector to the origin blocks for 24 hours.
- ouinet v0.12.1

## v0.12.0 (2021-06-29)

Release v0.12.0.
This release greatly increases the speed of distributed cache retrieval by
pre-fetching data blocks in multi-peer downloads.  When pre-fetching from the
same peer, the speedup can reach 10x.
Enhancements:
- Pre-fetch data blocks from same and different peers in multi-peer
downloads.
- Increase some timeouts in multi-peer downloads.
Bugfixes:
- Use a different directory in the Docker container for the static cache,
outside of the program repository.  This avoids issues with mounted repos
and caches (as volumes, bind mounts, etc.), but the setup is incompatible
with v0.11 containers with a static cache.  If you have such a container,
you will need to re-create it.
- ouinet v0.12.0

## v0.11.3 (2021-06-15)

Release v0.11.3.
This release fixes a long-standing bug in the handling of BitTorrent DHT
queries, as well as a couple of bugs introduced in v0.11.2 regarding access to
the local cache.  Hopefully the former should make BT operation much more
stable and efficient.
Bugfixes:
- Correct sending replies to BT DHT queries with an `e` field (error)
instead of `r` (reply).
- Do reset error code after failed lookup in the local cache.
- Do reset error code when computing available body size of local cache
entry without a `body` file, when static cache is disabled.
- ouinet 0.11.3

## v0.11.3-docker1 (2021-06-16)

Wrapper: Change static cache directory.
If it is a mount point (e.g. a bind mount from the host) and the repo is
too (e.g. a volume), files in the repo are mangled.
This is unfortunately not backwards-compatible with v0.11.1 clients, but there
are probably not many such clients in the wild yet.
- ouinet v0.11.3-docker1

## v0.11.2 (2021-06-15)

Release v0.11.2.
This release includes some performance enhancements in BitTorrent code, as
well as fixes to the handling of `HEAD` requests and incomplete responses in
the local cache.
Enhancements:
- Avoid buffer resizes in BitTorrent multiplexer code, resulting in more
than 3x uTP transmission speedup in some devices.
- Avoid unnecessary copies in BitTorrent bencoding and DHT code.
Bugfixes:
- Fix `HEAD` requests served by the local cache including a body, which
broke the subsequent requests.
- Do not use a response from the local cache if it is incomplete and
retrieval from the distributed cache is possible.  This is a temporary fix
until the local cache can take full part in the multi-peer download
process.
- Fix malformed HTTP warning header.
- ouinet v0.11.2

## v0.11.1 (2021-06-10)

Release v0.11.1.
This release fixes signing non-GET/HEAD requests at the injector, as well as
avoiding statically changing proxy settings when loading the `Ouinet` class in
the Android API.  Docker clients also automatically enable the static cache if
available.
Features:
- Enable the static cache in Docker clients, if the directory
`/var/opt/ouinet/client/static-cache` is found to be a static cache root.
Please note that this may also be mounted from the host.
Bugfixes:
- Avoid signing responses for requests which are not GET nor HEAD at the
injector.  The exchange may happen but no signing is done.  Please
consider using Proxy requests for those exchanges instead, to prevent the
injector from seeing potentially private data.
- Do not have the `Ouinet` class in the Android API change HTTP(S) proxy
host and port system properties.  This should be (un)done explicitly by
the API consumer when convenient.
- ouinet v0.11.1

## v0.11.0 (2021-06-02)

Release v0.11.0.
This release contains some features and enhancements that ease the integration
of Ouinet in other applications beyond Web browsers, and facilitate debugging
and testing.  It also uses updated `asio-utp` code that speeds up
transmissions by 20% on slow devices.
Features:
- Optional "private caching" mode in client which allows caching responses
marked as private or being the result of a request containing an
`Authorization:` header.  Sensitive headers are still removed from
Injector requests, so injectors and origin sites may need special
configuration to support this.  Please use with care.
- Ability to get the state of a client via C++, HTTP or Android APIs.
- Allow disabling particular request mechanisms from the Android API.
Enhancements:
- Update `asio-utp` to avoid receive buffer reallocations.
- `debug` options have been replaced with `log-level` options which allow to
specify the log level.  Thus the old `debug` becomes `log-level=debug`.
The wrapper script takes care of upgrading configuration files.
- Allow HEAD requests to go through the Injector.  They cannot be cached
yet because of storage format limitations, though.
- More specific errors from the injector, some of them being proper Ouinet
protocol messages with `X-Ouinet-Version` and `X-Ouinet-Error` headers.
The client has also been adapted to propagate more of these to the agent,
so that it gets more precise errors that can be handled e.g. with a
browser add-on.
Bugfixes:
- Avoid crashing if client BT bootstrap is cancelled when no bootstrap node
was contacted.
- Use `text/plain` for injector ok API (empty) responses instead of
`text/html`.
- ouinet v0.11.0

## v0.10.0 (2021-05-13)

Release v0.10.0.
This release includes many enhancements and fixes, but the most important
changes are (1) the new support for an external, read-only, permanently
announced *static cache* at the client which can be circulated offline in file
storage, and which is used as a fallback to the client's internal local cache,
(2) the removal of the "secure Origin" request method in favor of techniques
like HTTPS Everywhere, and (3) the removal of hard-wired site-specific rules
which negatively impacted access to resources like Mozilla updates and
add-ons.  Injectors can also be run in a restricted mode which only allows
signing certain content.
Features:
- Add support for static cache in the client, including Android API and note
on `READ_EXTERNAL_STORAGE` permission.  Such caches can be created by
copying a client's local cache (e.g. for off-line browsing) or with
specific tools like `ouinet-inject`.
- Allow disabling the HTTP(S) Proxy mechanism of the injector.
- Allow restricting injected URIs to those matching a regexp; implies
disabling Proxy mechanism.
Enhancements:
- Remove hard-wired request routes for specific sites at the client; include
instructions to get equivalent results with user agent configuration.
- Remove the "secure Origin" request method; please use user agent-level
approaches like HTTPS Everywhere.
- Split front-end page in sections, show all information available from the
status API.
- Update browser versions in canonical request `User-Agent:` header to
reduce fingerprinting.
- Ensure that all requests carry a `Host:` header inside of the client.
- Handle `X-HTTP-Method-Override` in request routing.
- Correctly handle `TE` header when caching a page.
- Report remote endpoint associated with stream in request log messages.
- Better error reporting in Proxy and Injector mechanisms of injector.
- Report reason of page not being locally cached (when debugging).
- Avoid some error messages on client termination.
Bugfixes:
- Fix allowing uppercase URL scheme and host name (not a problem with most
browsers).
- Fix corner case in `ConditionVariable` when cancelling after notification.
- Fix protocol version error responses missing `Content-Length`.
- Fix case handling when detecting localhost accesses at the client.
- Fix wrong debug preprocessor check which prevented access to some sites.
- Get and check for URI in stored head on load.
- Remove obsolete options in client and injector.
- Fix readme instructions for configuring client proxy in the browser.
- Update Boost source download location.
- asio-utp: Fix IPv6 remote endpoint retrieval.
- ouinet v0.10.0

## v0.9.9 (2021-03-18)

Release v0.9.9.
This release increases client responsiveness by avoiding some unnecessary
pauses during resource retrieval which caused 3s delays at the beginning of
requests.  It also fixes an issue with UPnP routers not supporting the newer
IGDv2 protocol.
Enhancements:
- Use IGDv1 operations to list UPnP mappings instead of IGDv2 (for increased
compatibility).
Bugfixes:
- Avoid resource retrieval jobs at the client from adding extra start delay
because of their own presence in the list of concurrent jobs.
- Ensure that canonicalized URLs do not contain fragments.
- ouinet v0.9.9

## v0.9.8 (2021-03-12)

Release v0.9.8.
This release fixes some oversights in request and response sanitization, as
well as keep-alive handling.  Other minor enhancements in request and response
handling are included.  Most keep-alive fixes will have effect once we solve
some issues in connection reuse.
Enhancements:
- Injector decouples keep-alive from client requests and origin responses,
increasing the chances of reusing origin connections.  Requests initiated
by the injector always have keep-alive on, even if the client does not
want to.  Unfortunately, other pending issues prevent actual connection
reuse, so this enhancement is not in effect yet.
- Check request in client before trying to connect to the injector.
- Turn "device or resource busy" DNS errors into "host not found".
Bugfixes:
- Increased checks of request targets and `Host:` header fields triggering
some assertions.
- Fix missing filtering of Ouinet headers in requests and responses.
- Do not report false error after serving each front-end request.
- Avoid reusing injection id and time stamp on responses coming from the
same origin connction.  Fortunately the bug did not manifest as connection
reuse is not working yet.
- Fix checking of keep-alive status in client requests and origin
responses (particularly `Connection: close` as HTTP/1.1 enables keep-alive
by default).  Again, not completely in effect until connection reuse is
fixed.
- ouinet v0.9.8

## v0.9.7 (2021-02-22)

Release v0.9.7.
This release enables opening client ports ASAP to minimize the chances of
agents finding the ports unavailable while the client starts.  Also, the API
no longer allows changing the client configuration after it has been created.
Enhancements:
- Listen on client ports immediately, then start injector and cache setup
concurrently to enable accepting incoming connections ASAP.
- Remove client functions to allow changing the injector endpoint and
credentials after creation.  Android API equivalents removed as well.
- ouinet v0.9.7

## v0.9.6 (2021-02-03)

Release v0.9.6.
This enables UPnP mapping handling to cope with buggy IGDs/routers which
ignore requests for refreshing existing mappings, causing the mapping to
intermittently appear and disappear every 3 minutes approximately.  This
should help clients remain reachable to others for seeding content and
bridging connections (both with static and dynamic connectivity).
Enhancements:
- Detect buggy UPnP IGDs and let mappings expire if only such IGDs are found
in the network, then recreate the mappings ASAP.
- Better computation of pauses in UPnP handling code to avoid extra delays.
- ouinet v0.9.6

## v0.9.5 (2021-01-21)

Release v0.9.5.
This enhances the handling of swarms in the client, especially to avoid a
long-running one to accumulate too many swarm entries, which results in the
client very seldom pinging injectors and thus stop announcing itself as a
bridge.
Enhancements:
- Use a limited-size LRU cache to keep swarm entries at the client (to
eventually drop spurious entries).
- Do not ping injectors if a connection to one of them was successfully
established while waiting for the next ping round.
- ouinet v0.9.5

## v0.9.4 (2021-01-07)

Release v0.9.4.
This fixes some issues with the client announcing itself in the bridge swarm,
particularly in the pinging of injectors, which may eventually leave the
client out of the swarm and thus unreachable to others, especially after being
running for an extended period.
Enhancements:
- Ignore DHT martians in the `bt-bep5` utility.  As a result, its output and
that of `ping-swarm` are less cluttered and more useful.
Bugfixes:
- Fix the computation of pauses between pinging injectors at the client, so
that pings are not too far apart, which may cause the client's entry in
the bridge swarm to become questionable.
- Fix the selection of injectors to be pinged in each round, avoiding never
actually pinging interesting injectors if they are located after a certain
point in the internal list of nodes seen in the injector swarm.
- ouinet v0.9.4

## v0.9.3 (2021-01-04)

Release v0.9.3.
This release improves logging of injector and bridge client announcements to
BitTorrent swarms, while fixing some issues which may result in both types of
nodes randomly disappearing from those swarms for a while.  It also makes
nodes more able to recover from local connectivity loss.
The release also fixes an issue affecting new Android builds (and breaking
CI/CD).
Enhancements:
- Better logging of injector pings and BEP5 announcements.
- Shorter interval of announcements to the injector swarm, to avoid the DHT
entry to become "questionable" in BEP5 terms.
Bugfixes:
- Avoid pausing after a successful announcement to the helper/bridge swarm,
so that announcements follow injector pings.
- ouinet v0.9.3

## v0.9.2 (2020-12-18)

Release v0.9.2.
This release makes logging more consistent (especially at the client) and
offers some goodies for testing and debugging the client from its front-end.
Features:
- Get the list of groups announced by the client from its front-end
(`/groups.txt`).
- Toggle log file creation from the client front-end, provide a download
link.
- Enabling the log file enables debugging and restores the previous log
level when disabled, unless the user explicitly changes it in the
meanwhile.
Enhancements:
- More consistent logging: always use the logger (i.e. show DEBUG, WARN,
ERROR, INFO tags), fix the log level of many messages (e.g. show requests
and responses as DEBUG when debugging.
- Use a single log level for all components (i.e. drop the separate log
level for the BEP5/HTTP cache).
Bugfixes:
- Fix content being announced not getting reannounced if reinjected shortly
after purging the local cache, when not debugging.
- Fix BEP5 swarm status not being reported when enabling debugging at
runtime.
- ouinet v0.9.2

## v0.9.1 (2020-12-08)

Release v0.9.1.
This release fixes some build errors in Android and a wrong assertion which
may interfere with debug builds.
- ouinet v0.9.1

## v0.9.0 (2020-12-08)

Release v0.9.0.
This release brings a new implementation of the multi-peer download protocol
with some fixes to response injection.  The new versions of signing and
storage protocols are interim until new versions cleaned up for consistency
are released.
Enhancements:
- New protocol v6 supporting multiple, concurrent, client-to-client
download.  As computation of block signatures also changes, this implies a
new storage format v3.
Bugfixes:
- Fix injection of responses with an empty body.  The block signature
created by the injector was incorrect and caused other clients to get
stuck when retrieving such resources from other clients.  This was
specific to v5 injector implementations.
Please note that this affected redirections in the landing pages of some
websites (e.g. `example.com -> https://www.example.com/`), which rendered
the sites unfit for retrieval from other clients.
- ouinet v0.9.0

## v0.8.1 (2020-11-10)

Release v0.8.1.
This release adds some minor enhancements to help with testing, especially
BEP5 connectivity logging and a new test script to ping peers announcing
themselves at the different Ouinet swarms.
Features:
- Report protocol version number in status API (`ouinet_protocol`).
- New `ping-swarm` script to test the reachability of peers in Ouinet
swarms.  The script is included in the Docker image along with other
testing tools under the `utils` directory.
Enhancements:
- With debugging on, log the actual peer (injector or bridge) used to reach
an injector; also periodically report the number of injectors and bridges
seen in their respective swarms (e.g. to detect blocking of BT traffic).
- ouinet v0.8.1

## v0.8.1-docker1 (2020-11-10)
Docker: Fix silly syntax error.
- Docker: Fix silly syntax error.

## v0.8.1-docker2 (2020-11-10)
Docker: Add missing dependency for `ping-swarm` script.
- Docker: Add missing dependency for `ping-swarm` script.

## v0.8.1-docker3 (2020-11-10)
Docker: Fix dependency for `ping-swarm` script.
The OpenBSD version of Netcat is needed, which is *not* the default in Debian
Buster.  Make the exact version explicit to ensure future operation.
- Docker: Fix dependency for `ping-swarm` script.

## v0.8.0 (2020-09-15)

Release v0.8.0.
This release adds support for multi-peer downloads, enabling clients to
increase retrieval speed for big files by concurrently downloading data for
the same URL from several other clients.
Please note that this release introduces a new protocol version (v5), as well
as HTTP store format (v2), so that data cached by previous versions of the
client will be dropped.
Features:
- Multi-peer downloads: Concurrently download the same data shared by
several clients for the same URL, or common data from the beginning of
unfinished downloads of the URL (like canceled transfers or streamed
videos).  A reference client is chosen which has signatures for the newest
and most complete data for the URL.
- ouinet v0.8.0

## v0.7.5 (2020-09-14)

Release v0.7.5.
This release contains a few fixes regarding cancellation of operations, and an
experimental feature to use DNS over HTTPS (DoH) in Origin requests.
Features:
- Experimental support for resolving names using DNS over HTTPS (DoH) for
the Origin request mechanism.  To enable it, you must provide the client
with an `--origin-doh-base` option and give it a DoH base URL argument
(like `https://mozilla.cloudflare-dns.com/dns-query` as used by Mozilla,
more options [here](https://github.com/curl/curl/wiki/DNS-over-HTTPS)).
DoH requests are handled internally as normal requests (respecting
public/private browsing mode), and responses may be shared to the
distributed cache.
The feature is still slow since no private caching is used, so each
requested URL triggers a full DoH request.
Bugfixes:
- Fix checks for cancellation in several places (SSL client handshake,
session flush, timeouts, fresh injection).
- Check for errors after performing `CONNECT` to Proxy.
- Fix case comparison of `X-Ouinet-Private` header values.
- ouinet v0.7.5

## v0.7.4 (2020-06-05)
Release v0.7.4.
Minor fixes and enhancements in client logging.
- Release v0.7.4.

## v0.7.3 (2020-06-03)
Release v0.7.3.
This release contains many minor (and not so minor) enhancements,
optimizations and fixes after some intensive internal testing.
Enhancements:
- Improve handling of temporary connectivity losses regarding UPnP, uTP
transport and ouiservice listener.
- Contact known and local peers while DHT lookups take place, to fail early
if they are not available.
- Fetch response head from peers in parallel after connecting, to avoid
timing out on peers not having a resource we can use.
- Fine-tuning of connection and head retrieval operation timeouts.
- Better logging in cache client and announcer.
Bugfixes:
- Assorted fixes to DHT group loading, addition and removal, announcement
stop on local cache purge, and readdition of removed entries.
- Fixes to several timeouts and deadlocks.
- Release v0.7.3.

## v0.7.2 (2020-05-20)
Release v0.7.2.
Enhancements:
- Add a technical white paper with a detailed description and specification
of Ouinet's architecture, components and protocols.
- Update the request/response flow diagram to reflect current Ouinet
architecture.
- Cleanup cache code to remove unused abstractions.
Bugfixes:
- Fix responses with an empty body loaded from signed HTTP storage missing
the block signature in the last chunk header.
- Release v0.7.2.

## v0.7.1 (2020-04-20)
Release v0.7.1.
Features:
- Automatic, periodic garbage collection of local cache entries older than
the maximum cache age.
- Ability to purge the local cache via client API and front-end.
- Approximate local cache size can be retrieved via the client API and
front-end.
Enhancements:
- Unify client endpoints to `127.0.0.1:8077` (HTTP proxy) and
`127.0.0.1:8078` (front-end) by default and enable both by default.
- Update readme to remove obsolete information and better help testing.
- More efficient URI swarm name computations.
- Use newer OpenSSL library.
- Use a non-dummy version number in the client API, and have proper release
notes. `;)`
Bugfixes:
- Avoid issues with BitTorrent bootstrap nodes resolving to an IPv6 address
first.
- Avoid the agent from furiously retrying when there is no fresh mechanism
available.
- Other fixes for Android and asynchronous operations, timeouts and
cancellations.
- Release v0.7.1.

## v0.7.0 (2020-03-24)
Update version for Docker.
- Update version for Docker.

## v0.6.1 (2020-03-16)
Enable logging to file using the CENO extension
- Enable logging to file using the CENO extension

## v0.6.0 (2020-03-10)
Update version for Docker.
- Update version for Docker.

## v0.5.0 (2020-02-28)
Update version for Docker.
- Update version for Docker.

## v0.4.3 (2020-01-16)
Update version for Docker.
- Update version for Docker.

## v0.4.2 (2019-12-20)
Let users specify which swarm to use from Bep5Client::connect
When constructing Bep5Client. This is mostly useful for debugging.
- Let users specify which swarm to use from Bep5Client::connect

## v0.4.1 (2019-12-13)
Merge work to have clients proxy requests to injectors
- Merge work to have clients proxy requests to injectors

## v0.4.0 (2019-12-02)
Update version for Docker.
- Update version for Docker.

## v0.3.7 (2019-11-22)
Update version for Docker.
- Update version for Docker.

## v0.3.6 (2019-11-21)
Update version for Docker.
- Update version for Docker.

## v0.3.5 (2019-11-21)
Update version for Docker.
- Update version for Docker.

## v0.3.4 (2019-11-18)
Update version for Docker.
- Update version for Docker.

## v0.3.3 (2019-11-08)
Update version for Docker.
- Update version for Docker.

## v0.3.2 (2019-11-06)
Better human-readable client error message for injector errors.
Also the function may get injector errors other than version incompatibility.
- Better human-readable client error message for injector errors.

## v0.3.1 (2019-11-05)
Have client check protocol version in BEP5/HTTP requests.
- Have client check protocol version in BEP5/HTTP requests.

## v0.3.0 (2019-11-05)
Update HTTP signatures protocol version number to 2.
No changes exist at all regarding version number 1.  This updates just
synchronizes the version number with the one sent by clients.
- Update HTTP signatures protocol version number to 2.

## v0.2.0 (2019-10-28)
Update signed HTTP head version to 1.
Update documents and tests too.
- Update signed HTTP head version to 1.

## v0.1.5 (2019-10-28)
Add MD5 hash of JSON parsing library source.
- Add MD5 hash of JSON parsing library source.

## v0.1.4 (2019-10-25)
Dockerfile: Retrieve Boost license from build directory.
- Dockerfile: Retrieve Boost license from build directory.

## v0.1.3 (2019-08-28)
Fix Base64 decoding function dropping too many trailing null chars.
The new implementation may not be bullet-proof for malformed encoded strings,
but it should not break anything and still work as expected for well-formed
encoded strings (i.e. having one or two trailing `=` characters).
- Fix Base64 decoding function dropping too many trailing null chars.

## v0.1.2 (2019-08-27)
Merge branch 'http-rolling-sigs'.
This includes a couple of proposals for supporting rolling HTTP
signatures, i.e. signatures on partial body data to allow verified streaming
of cached content between clients.
- Merge branch 'http-rolling-sigs'.

## v0.1.1 (2019-08-07)
Update version for Docker.
- Update version for Docker.

## v0.1.1-docker1 (2019-08-07)
Wrapper: missing line continuations.
- Wrapper: missing line continuations.

## v0.1.0 (2019-07-24)
Docker: include Boost ASIO and ASIO SSL libs from build tree.
- Docker: include Boost ASIO and ASIO SSL libs from build tree.

## v0.0.36 (2019-04-29)
Refactor Injector to not do any DHT operations
It was making it very unresponsive
- Refactor Injector to not do any DHT operations

## v0.0.35 (2019-04-24)
Update version for Docker
- Update version for Docker

## v0.0.34 (2019-04-18)
Allow zero BEP44 index capacity
In this case, the BEP44 index does not even create an updater.  This is the
default for the injector, to generally avoid republishing entries whose data
may no longer be seeded by the injector nor any client.
- Allow zero BEP44 index capacity

## v0.0.34ilog (2019-04-23)
Add logging in injector.cpp
- Add logging in injector.cpp

## v0.0.33 (2019-04-08)
Fix function name in TODO message
- Fix function name in TODO message

## v0.0.32 (2019-03-29)
Update BEP44 LRU entries even if they are still found in the DHT
Otherwise we get stuck into checking the same entry until it vanishes from the
DHT or is replaced by one with a greater sequence number.
- Update BEP44 LRU entries even if they are still found in the DHT

## v0.0.31 (2019-03-26)
Fix reading from disk in PersistenLruCache
- Fix reading from disk in PersistenLruCache

## v0.0.30 (2019-03-14)
Merge branch 'bep44-updater-capacity'
This adds `index-bep44-capacity` options both to client and injector to
configure the capacity of the local part of the BEP44 index (both in memory
and in persistent storage).
- Merge branch 'bep44-updater-capacity'

## v0.0.29 (2019-03-05)
There is no `tls:` endpoint parsing, only `tcp:`
Adjust help messages and Docker wrapper script.
- There is no `tls:` endpoint parsing, only `tcp:`

## v0.0.28 (2019-03-01)
Downgrade required C++ standard back to C++14
The version of CMake in both Vagrant and Docker (i.e. Debian Stretch) does not
accept the C++17 standard, so builds broke.  Using the C++14 standard instead
results in a successful build without issues under those platforms, so I am
downgrading it until a compelling reason is provided (and documented in the
commit message) to require upgrading the aforementioned platforms.
- Downgrade required C++ standard back to C++14

## v0.0.27 (2019-02-14)
Group related command-line options together
It would be even better if Boost allowed to insert option grouping heading
lines, but it seems it does not.
- Group related command-line options together

## v0.0.26 (2019-02-11)
Restore accidentally disabled B-tree index creation in injector
- Restore accidentally disabled B-tree index creation in injector

## v0.0.26-docker1 (2019-02-12)
Only copy from I2P backup key to i2pd's if the former exists
- Only copy from I2P backup key to i2pd's if the former exists

## v0.0.25 (2019-02-08)
Add optional memory limit to Docker Compose deployments
- Add optional memory limit to Docker Compose deployments

## v0.0.24 (2019-01-16)
Some pending renames of "db" to "index"
Basically in comments and log messages, plus some file rename.
- Some pending renames of "db" to "index"

## v0.0.24-docker1 (2019-01-17)
Update version for Docker
- Update version for Docker

## v0.0.24-docker2 (2019-01-17)
Fetch Git tags for checking out version in Docker file
Previously one would need to use a commit reference (or a branch name, which
should not be used for this).
- Fetch Git tags for checking out version in Docker file

## v0.0.23 (2018-12-19)
Merge branch 'external-ca-certs'
- Merge branch 'external-ca-certs'

## v0.0.22 (2018-12-10)
Merge branch 'key-vs-url'
This tries to stablish a clear separation between URLs and db keys.
Hopefully, URLs should be made canonical before attempting a lookup or
insertion, and the formatting of the key in general should be easily
changeable (instead of chasing all the places where a URL is used directly as
a key.
URL canonicalization now takes place in `ouinet::util::canonical_url`, and key
formatting in `ouinet::key_from_http_req`.
- Merge branch 'key-vs-url'

## v0.0.21 (2018-12-06)
Update asio-ipfs module
To throttle dht upload speed. For this to take effect in an existing
builds. Delete the
"<build-dir>/modules/asio-ipfs/CMakeFiles/go-ipfs-complete"
directory
- Update asio-ipfs module

## v0.0.20 (2018-11-28)
Merge branch 'fix-conf-ports'
This adds saner port defaults for Docker images, as well as enabling TLS at
the injector and generating a random credential password.
The readme and Docker Compose files are updated to reflect the changes, along
with some instructions for hosts which do not support Docker host networking.
- Merge branch 'fix-conf-ports'

## v0.0.19 (2018-11-09)
Disable origin access on Android
Temporarily, while the app is being tested
- Disable origin access on Android

## v0.0.18 (2018-11-02)
Remove PID file functionality
It was not really useful since (i) neither the client nor injector processes
do fork, (ii) Android and Docker have their own mechanisms for not running two
instances concurrently, (iii) the exit codes (both from programs and Docker
wrapper script) are quite reliable now, so auto-restarting with Docker or some
monitor should work, and (iv) it made development testing quite uncomfortable.
- Remove PID file functionality

## v0.0.17 (2018-11-01)
Use HTTP access for I2PD Git repository
- Use HTTP access for I2PD Git repository

## v0.0.16 (2018-10-02)
Build debug-enabled Docker image with `OUINET_DEBUG=yes` argument
With that enabled, debugging symbols are left in binaries and the program is
run under `gdb` with a backtrace dump on exit.
- Build debug-enabled Docker image with `OUINET_DEBUG=yes` argument

## v0.0.15 (2018-09-26)
Fix: Keep connections alive if `Connection: keep-alive` is present
- Fix: Keep connections alive if `Connection: keep-alive` is present

## v0.0.14 (2018-09-20)
Only seed body in client after receiving injected response
The code was still seeding HTTP head+body after the head was moved into the
descriptor.
- Only seed body in client after receiving injected response

## v0.0.13-1 (2018-09-05)
Fix case of `network-uri` build options
- Fix case of `network-uri` build options

## v0.0.13 (2018-09-05)
Merge branch 'get-descriptor'
This adds a new API endpoint where one can send a GET request with a URI as a
query argument and get back the corresponding URI descriptor in the cache, if
present.
- Merge branch 'get-descriptor'

## v0.0.12 (2018-08-30)
This should fix the assertion from inside Yield
Probably caused by trying to use a "moved from" Yield
by the coroutine spawned in the `start_timing` function.
- This should fix the assertion from inside Yield

## v0.0.11 (2018-08-29)
Mostly better logging and timeout for fetch_http_* functions
- Mostly better logging and timeout for fetch_http_* functions

## v0.0.10-docker1 (2018-07-31)
Client: don't report ssl::error::stream_truncated from clients
https://github.com/boostorg/beast/issues/915#issuecomment-348268391
- Client: don't report ssl::error::stream_truncated from clients

## v0.0.10-docker2 (2018-08-22)
Update asio-ipfs module (bumped go-ipfs version)
- Update asio-ipfs module (bumped go-ipfs version)

## v0.0.9-docker1 (2018-07-09)
New example configuration using Origin and Proxy request mechanisms
Instead of using the Injector mechanism with disabled caching of requests like
HEAD, it uses the Origin and Proxy mechanisms.
The Origin mechanism is disabled by default, and the Proxy mechanism is
enabled by default, which is the configuration most similar to the previous
one.
- New example configuration using Origin and Proxy request mechanisms

## v0.0.8-docker1 (2018-06-27)
Do not move certificate chain into LRU cache
It had no effect in any case but it was bad style since the chain was being
used right after.
- Do not move certificate chain into LRU cache

## v0.0.7-docker1 (2018-06-25)
Use standard library regular expressions instead of Boost's
Fixes #20.
- Use standard library regular expressions instead of Boost's

## v0.0.6-docker1 (2018-06-21)
Increment min required Boost version 1.62 -> 1.67
- Increment min required Boost version 1.62 -> 1.67

## v0.0.6-docker2 (2018-06-21)
Use anonymous HTTPS URL for ASIO-IPFS submodule
- Use anonymous HTTPS URL for ASIO-IPFS submodule

## v0.0.5-android (2018-04-18)
Add debug output to the Client
- Add debug output to the Client

## v0.0.5-docker1 (2018-05-03)
Merge branch 'docker-wrapper-fixes'
This changes the name of the wrapper script to just ``ouinet`` (since it is
not really dependent on Docker) and makes it executable from whatever
directory.
- Merge branch 'docker-wrapper-fixes'

## v0.0.5-docker2 (2018-05-03)
Parse ``--repo`` arguments in wrapper script
This allows the user to specify a different repository directory and have the
wrapper script use it instead of the hardwired default one.
- Parse ``--repo`` arguments in wrapper script

## v0.0.5-docker3 (2018-05-04)
Check for ``--help`` argument in wrapper script
To allow trivial usage to get help about command line without yet messing with
repositories.
- Check for ``--help`` argument in wrapper script

## v0.0.5-docker (2018-04-24)
Merge pull request #17 from equalitie/fetch-end-of-stream
Ignore end_of_stream error when fetching a http page
I tested and the patch resolves the issue now I get 200 and the correct body from the client.
- Merge pull request #17 from equalitie/fetch-end-of-stream

## v0.0.4-android (2018-04-18)
Client now starts seeding content when it receives it from the injector
Until now, the client only started seeding a content when
it obtained it from the cache.
- Client now starts seeding content when it receives it from the injector

## v0.0.3-android (2018-04-18)
Client now starts seeding content when it receives it from the injector
Until now, the client only started seeding a content when
it obtained it from the cache.
- Client now starts seeding content when it receives it from the injector

## v0.0.2-android (2018-04-12)
Update ipfs-cache submodule
Contains a fix to a nasty ipfs-cache::injector bug.
- Update ipfs-cache submodule

## v0.0.1-android (2018-04-10)
Minor: remove typedef
- Minor: remove typedef

## v0.0.0-android (2018-03-29)
Move JNI related code out from MainActivity
- Move JNI related code out from MainActivity<|MERGE_RESOLUTION|>--- conflicted
+++ resolved
@@ -8,7 +8,6 @@
 
 ## Unreleased
 
-<<<<<<< HEAD
 ### Added
 
 - Support in CMake files to build Ouinet for Windows.
@@ -21,16 +20,12 @@
 in Windows.
 - Minor changes were applied to the injector and client sources to make
 them work in Windows.
-
-### Fixed
-
-- Unit tests are now bulding and passing in Windows.
-=======
-### Changed
-
 - The default Boost version used by Ouinet is now 1.87.0.
 - Docker builder images for Android and Linux have now installed a Rust toolchain.
->>>>>>> 5d8389eb
+
+### Fixed
+
+- Unit tests are now bulding and passing in Windows.
 
 
 ## [v0.31.1](https://gitlab.com/equalitie/ouinet/-/releases/v0.31.1) - 2025-01-28
@@ -1602,7 +1597,7 @@
 
 ## v0.0.5-docker (2018-04-24)
 Merge pull request #17 from equalitie/fetch-end-of-stream
-Ignore end_of_stream error when fetching a http page
+Ignore end_of_stream error when fetching a http page
 I tested and the patch resolves the issue now I get 200 and the correct body from the client.
 - Merge pull request #17 from equalitie/fetch-end-of-stream
 
