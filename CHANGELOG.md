--- conflicted
+++ resolved
@@ -8,12 +8,6 @@
 
 ## Unreleased
 
-<<<<<<< HEAD
-### Added
-
-- A new `file_io` component that supports asynchronous I/O operations for
-Windows systems.
-=======
 
 ## [v1.4.1](https://gitlab.com/equalitie/ouinet/-/releases/v1.4.1) - 2025-10-21
 
@@ -62,7 +56,6 @@
 
 
 ## [v1.3.1](https://gitlab.com/equalitie/ouinet/-/releases/v1.3.1) - 2025-08-05
->>>>>>> 64b6683f
 
 ### Changed
 
