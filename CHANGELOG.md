--- conflicted
+++ resolved
@@ -13,13 +13,10 @@
 - A new `file_io` component that supports asynchronous I/O operations for
 Windows systems.
 
-<<<<<<< HEAD
 ### Changed
 
 - Ouinet binaries and its dependencies are built now with C++ 20.
 
-=======
->>>>>>> 52b320d8
 
 ## [v0.27.0](https://gitlab.com/equalitie/ouinet/-/releases/v0.27.0) - 2024-07-08
 
