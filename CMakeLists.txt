--- conflicted
+++ resolved
@@ -112,12 +112,8 @@
         "./src/cache_control.cpp"
         "./src/ouiservice.cpp"
         "./src/ouiservice/tcp.cpp"
-<<<<<<< HEAD
-          "./src/logger.cpp"
-=======
         "./src/logger.cpp"
         "./src/cache/*.cpp"
->>>>>>> f7e24ca6
     )
 
     add_executable(injector ${injector_sources})
