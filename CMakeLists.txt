# Not using `if (ANDROID)` because that's available only since cmake 3.7
if ("${CMAKE_SYSTEM_NAME}" STREQUAL "Android")
    # CMAKE_ANDROID_STANDALONE_TOOLCHAIN (and likely other cross compilation
    # android variables) was only introduced in v3.7
    cmake_minimum_required (VERSION 3.7)
else()
    cmake_minimum_required (VERSION 3.5)
endif()

# Set cmake policies to avoid warnings in newer versions of cmake
if(${CMAKE_VERSION} VERSION_GREATER_EQUAL 3.19)
    cmake_policy(SET CMP0114 NEW)
endif()

# Avoid warning about DOWNLOAD_EXTRACT_TIMESTAMP in CMake 3.24:
if (CMAKE_VERSION VERSION_GREATER_EQUAL "3.24.0")
	cmake_policy(SET CMP0135 NEW)
endif()

################################################################################
# Configurable options

# Configurable options
option(WITH_TEST "Compile tests" ON)

# NOTE: Need to disable ASan until Boost.Asio switches to Boost.Coroutine2
#       because trowing (and catching) exceptions inside a coroutine confuses
#       ASan. More info:
#       https://github.com/boostorg/coroutine/issues/30#issuecomment-325574878
option(WITH_ASAN "Build with Address sanitizer" OFF)

option(WITH_EXPERIMENTAL "Build with experimental features" OFF)

option(WITH_DEPRECATED "Build with deprecated features" OFF)

################################################################################
# Global build flags
if (WITH_ASAN)
    add_compile_options("-fsanitize=address" "-fno-omit-frame-pointer")
    link_libraries(-fsanitize=address)
endif()
if ("${CMAKE_BUILD_TYPE}" STREQUAL "Debug")
    add_compile_options("-ggdb")
endif()

add_compile_options("-Wall")

if(WIN32)
    add_compile_options("-O1")
    add_definitions(-DBOOST_USE_WINDOWS_H -DWIN32_LEAN_AND_MEAN)
endif()

if ((NOT ANDROID) AND (NOT IOS))
    # Adds -fPIC when building static libraries (which I think is the default
    # when building dynamic ones). It's needed on x86 when linking the
    # `client_lib` target.
    set(CMAKE_POSITION_INDEPENDENT_CODE ON)
endif()

################################################################################
project(ouinet)

if(MINGW) # Note that MING gets defined only after `project(ouinet)`
    # Fixes errors
    #   "Fatal error: can't write 103 bytes to section .text of <CPP_FILE>.obj: 'file too big'"
    # https://digitalkarabela.com/mingw-w64-how-to-fix-file-too-big-too-many-sections/
    add_compile_options(-Wa,-mbig-obj)
endif()

set(CMAKE_MODULE_PATH ${CMAKE_CURRENT_SOURCE_DIR}/cmake;${CMAKE_MODULE_PATH})
include(OuinetDependencies)
include(BuildVersion)


# This target needs to be linked by all code that includes ouinet headers.
add_library(ouinet_dependencies INTERFACE)
target_compile_options(ouinet_dependencies
    INTERFACE -std=c++20
)
target_include_directories(ouinet_dependencies
    INTERFACE ${CMAKE_CURRENT_SOURCE_DIR}/src
)
target_link_libraries(ouinet_dependencies
    INTERFACE
        ouinet_asio
        Boost::boost
        Boost::date_time
        Boost::filesystem
        Boost::nowide
        Boost::program_options
        Boost::regex
        Boost::system
        # generic_stream.h needs openssl headers, but not the library.
        OpenSSL::headers
)
if (${CMAKE_SYSTEM_NAME} STREQUAL "Windows" AND BOOST_VERSION GREATER_EQUAL 1.72.0)
    # explicitly link with bcrypt after Boost::filesystem
    target_link_libraries(ouinet_dependencies
        INTERFACE
          bcrypt
    )
endif()
if (WITH_ASAN)
    # NOTE: https://stackoverflow.com/a/50163972
    target_link_libraries(ouinet_dependencies
        INTERFACE -fsanitize=address
    )
endif()

###########################################################
option(ASIO_UTP_WITH_TESTS             "" OFF)
option(ASIO_UTP_WITH_EXAMPLES          "" OFF)
option(ASIO_UTP_DEBUG_LOGGING          "" OFF)
option(UTP_DEBUG_LOGGING               "" OFF)
add_subdirectory(./modules/asio-utp)
add_library(lib::asio_utp ALIAS asio_utp)

###########################################################
set(CPPUPnP_DIR ${CMAKE_CURRENT_SOURCE_DIR}/modules/cpp-upnp)
find_package(CPPUPnP REQUIRED)
target_compile_definitions(cpp_upnp PUBLIC -DBOOST_ASIO_SEPARATE_COMPILATION)
###########################################################

if(WITH_EXPERIMENTAL)
    add_subdirectory(./src/ouiservice/i2p)
    set(EXPERIMENTAL_LIBRARIES
            ouinet::ouiservice-i2p
    )
endif()

###########################################################

if(WITH_DEPRECATED)
    #add_subdirectory(./src/ouiservice/lampshade)
    add_subdirectory(./src/ouiservice/obfs4proxy)
    set(DEPRECATED_SOURCES
            "./src/ouiservice/lampshade.cpp"
            "./src/ouiservice/pt-obfs2.cpp"
            "./src/ouiservice/pt-obfs3.cpp"
            "./src/ouiservice/pt-obfs4.cpp"
            "./src/ouiservice/pluggable-transports/*.cpp"
    )
    set(DEPRECATED_LIBRARIES
            ouinet::lampshade-asio
    )
endif()
################################################################################
# This is separate from `ouinet_common` because it's also required by
# `ouinet_rs`
add_library(ouinet_logger STATIC "./src/logger.cpp")
target_link_libraries(ouinet_logger PUBLIC Boost::filesystem)

################################################################################

file(GLOB ouinet_common_sources
    "./src/connect_to_host.cpp"
    "./src/response_part.cpp"
    "./src/util.cpp"
    "./src/util/atomic_file.cpp"
    "./src/util/random.cpp"
    "./src/util/handler_tracker.cpp"
    "./src/util/crypto.cpp"
    "./src/util/log_path.cpp"
    "./src/util/file_io.cpp"
    "./src/util/temp_file.cpp"
    "./src/util/hash.cpp"
    "./src/util/url.cpp"
    "./src/ssl/ca_certificate.cpp"
    "./src/bittorrent/*.cpp"
    "./src/bep5_swarms.cpp"
    "./src/ouiservice.cpp"
    "./src/ouiservice/tcp.cpp"
    "./src/ouiservice/utp.cpp"
    "./src/ouiservice/tls.cpp"
    "./src/ouiservice/multi_utp_server.cpp"
    "./src/util/persistent_lru_cache.cpp"
    "./src/endpoint.cpp"
    "./src/async_sleep.cpp"
    "./src/http_util.cpp"
    ${EXPERIMENTAL_SOURCES}
    ${DEPRECATED_SOURCES}
)

add_library(ouinet_common STATIC ${ouinet_common_sources})

target_link_libraries(ouinet_common
    PRIVATE
        ouinet_dependencies
        lib::url
        OpenSSL::Crypto
        ${EXPERIMENTAL_LIBRARIES}
        ${DEPRECATED_LIBRARIES}
    PUBLIC
        Boost::iostreams
        lib::gcrypt
        lib::json
        lib::asio_utp
        ouinet_rs
        ouinet_logger
        # Boost::asio_ssl is public for Android because the ClientConfig used
        # in native-lib.cpp contains ssl::context and we need its move
        # constructor and destructor implementations.
        ouinet_asio_ssl
)

target_include_directories(ouinet_common PUBLIC "src")

################################################################################
if(WITH_EXPERIMENTAL)
    target_compile_definitions(ouinet_common
            INTERFACE -D__EXPERIMENTAL__
    )
endif()

################################################################################
if(WITH_DEPRECATED)
    target_compile_definitions(ouinet_common
            INTERFACE -D__DEPRECATED__
    )
endif()
################################################################################

file(GLOB client_sources
    "./src/client.cpp"
    "./src/client_config.cpp"
    "./src/client_front_end.cpp"
    "./src/cache_control.cpp"
    "./src/request_routing.cpp"
    "./src/ssl/dummy_certificate.cpp"
    "./src/ouiservice/bep5/client.cpp"
    "./src/ouiservice/connect_proxy.cpp"
    "./src/cache/*.cpp"
    "./src/util/atomic_dir.cpp"
    "./src/util/temp_dir.cpp"
    "./src/util/reachability.cpp"
    ${VERSION_CPP}
)

add_library(client_lib SHARED ${client_sources})
set_target_properties(client_lib PROPERTIES OUTPUT_NAME "client")

target_link_libraries(client_lib
    PUBLIC
        ouinet_common
        cpp_upnp
)

if (WIN32 OR MINGW)
    target_compile_definitions(client_lib PRIVATE -DOUINET_DECL_EXPORT)
endif()

if (ANDROID)
    find_library(android_log log)
    target_link_libraries(client_lib PUBLIC ${android_log})
elseif (IOS)
    set(ouinet_DIR ${CMAKE_CURRENT_SOURCE_DIR}/ios/ouinet)
    find_package(ouinet REQUIRED)
else()
    add_executable(client "./src/client_main.cpp")
    target_link_libraries(client client_lib)
endif()

################################################################################
<<<<<<< HEAD
if (WITH_INJECTOR)
    file(GLOB injector_sources
        "./src/injector.cpp"
        "./src/ouiservice/bep5/server.cpp"
        "./src/endpoint.cpp"
        "./src/cache/http_sign.cpp"
        "./src/http_logger.cpp"
        ${EXPERIMENTAL_SOURCES}
        ${DEPRECATED_SOURCES}
    )
=======
file(GLOB injector_sources
    "./src/injector.cpp"
    "./src/ouiservice/bep5/server.cpp"
    "./src/endpoint.cpp"
    "./src/cache/http_sign.cpp"
    "./src/http_logger.cpp"
    ${EXPERIMENTAL_SOURCES}
)
>>>>>>> 29b11ee6

add_library(injector_lib ${injector_sources})
set_target_properties(injector_lib PROPERTIES OUTPUT_NAME "injector")
target_link_libraries(injector_lib ouinet_common)

if ((NOT ANDROID) AND (NOT IOS))
    add_executable(injector "./src/injector_main.cpp")
    target_link_libraries(injector injector_lib)
endif()


################################################################################
# Config file directory

set(config_files
    "repos/client/ouinet-client.conf"
    "repos/injector/ouinet-injector.conf"
)
set(config_targets )

if(NOT ${CMAKE_CURRENT_SOURCE_DIR} STREQUAL ${CMAKE_CURRENT_BINARY_DIR})
    foreach(config_file ${config_files})
        get_filename_component(config_dir ${config_file} DIRECTORY)
        add_custom_command(
            OUTPUT ${CMAKE_CURRENT_BINARY_DIR}/${config_file}
            MAIN_DEPENDENCY ${CMAKE_CURRENT_SOURCE_DIR}/${config_file}
            COMMAND ${CMAKE_COMMAND} -E make_directory ${CMAKE_CURRENT_BINARY_DIR}/${config_dir}
            COMMAND ${CMAKE_COMMAND} -E copy ${CMAKE_CURRENT_SOURCE_DIR}/${config_file} ${CMAKE_CURRENT_BINARY_DIR}/${config_file}
        )
        set(config_targets ${config_targets} ${CMAKE_CURRENT_BINARY_DIR}/${config_file})
    endforeach()
    add_custom_target(configfiles ALL DEPENDS ${config_targets})
endif()

################################################################################
# Tests
<<<<<<< HEAD
if ( (NOT "${CMAKE_SYSTEM_NAME}" STREQUAL "Android") AND WITH_TEST)
=======
if (NOT ANDROID)
>>>>>>> 29b11ee6
    add_subdirectory(test)
    endif()
endif()
################################################################################<|MERGE_RESOLUTION|>--- conflicted
+++ resolved
@@ -261,18 +261,6 @@
 endif()
 
 ################################################################################
-<<<<<<< HEAD
-if (WITH_INJECTOR)
-    file(GLOB injector_sources
-        "./src/injector.cpp"
-        "./src/ouiservice/bep5/server.cpp"
-        "./src/endpoint.cpp"
-        "./src/cache/http_sign.cpp"
-        "./src/http_logger.cpp"
-        ${EXPERIMENTAL_SOURCES}
-        ${DEPRECATED_SOURCES}
-    )
-=======
 file(GLOB injector_sources
     "./src/injector.cpp"
     "./src/ouiservice/bep5/server.cpp"
@@ -280,8 +268,8 @@
     "./src/cache/http_sign.cpp"
     "./src/http_logger.cpp"
     ${EXPERIMENTAL_SOURCES}
-)
->>>>>>> 29b11ee6
+    ${DEPRECATED_SOURCES}
+)
 
 add_library(injector_lib ${injector_sources})
 set_target_properties(injector_lib PROPERTIES OUTPUT_NAME "injector")
@@ -318,11 +306,7 @@
 
 ################################################################################
 # Tests
-<<<<<<< HEAD
-if ( (NOT "${CMAKE_SYSTEM_NAME}" STREQUAL "Android") AND WITH_TEST)
-=======
-if (NOT ANDROID)
->>>>>>> 29b11ee6
+if ((NOT ANDROID) AND WITH_TEST)
     add_subdirectory(test)
     endif()
 endif()
