# Not using `if (ANDROID)` because that's available only since cmake 3.7
if ("${CMAKE_SYSTEM_NAME}" STREQUAL "Android")
    # CMAKE_ANDROID_STANDALONE_TOOLCHAIN (and likely other cross compilation
    # android variables) was only introduced in v3.7
    cmake_minimum_required (VERSION 3.7)
else()
    cmake_minimum_required (VERSION 3.5)
endif()

# Set cmake policies to avoid warnings in newer versions of cmake
if(${CMAKE_VERSION} VERSION_GREATER_EQUAL 3.19)
    cmake_policy(SET CMP0114 NEW)
endif()

# Avoid warning about DOWNLOAD_EXTRACT_TIMESTAMP in CMake 3.24:
if (CMAKE_VERSION VERSION_GREATER_EQUAL "3.24.0")
	cmake_policy(SET CMP0135 NEW)
endif()

################################################################################
# Configurable options

# NOTE: Need to disable ASan until Boost.Asio switches to Boost.Coroutine2
#       because trowing (and catching) exceptions inside a coroutine confuses
#       ASan. More info:
#       https://github.com/boostorg/coroutine/issues/30#issuecomment-325574878
option(WITH_ASAN "Build with Address sanitizer" OFF)

option(WITH_EXPERIMENTAL "Build with experimental features" OFF)
option(WITH_OUISYNC "Build with Ouisync" OFF)

################################################################################
# Global build flags
if (WITH_ASAN)
    add_compile_options("-fsanitize=address" "-fno-omit-frame-pointer")
    link_libraries(-fsanitize=address)
endif()
if ("${CMAKE_BUILD_TYPE}" STREQUAL "Debug")
    add_compile_options("-ggdb")
endif()

add_compile_options("-Wall")

if(WIN32)
    add_compile_options("-O1")
    add_definitions(-DBOOST_USE_WINDOWS_H -DWIN32_LEAN_AND_MEAN)
endif()

if ((NOT ANDROID) AND (NOT IOS))
    # Adds -fPIC when building static libraries (which I think is the default
    # when building dynamic ones). It's needed on x86 when linking the
    # `client_lib` target.
    set(CMAKE_POSITION_INDEPENDENT_CODE ON)
endif()

################################################################################
project(ouinet)

if(MINGW) # Note that MING gets defined only after `project(ouinet)`
    # Fixes errors
    #   "Fatal error: can't write 103 bytes to section .text of <CPP_FILE>.obj: 'file too big'"
    # https://digitalkarabela.com/mingw-w64-how-to-fix-file-too-big-too-many-sections/
    add_compile_options(-Wa,-mbig-obj)
endif()

set(CMAKE_MODULE_PATH ${CMAKE_CURRENT_SOURCE_DIR}/cmake;${CMAKE_MODULE_PATH})
include(OuinetDependencies)
include(BuildVersion)

# This target needs to be linked by all code that includes ouinet headers.
add_library(ouinet_dependencies INTERFACE)
target_compile_options(ouinet_dependencies
    INTERFACE -std=c++20
)
target_include_directories(ouinet_dependencies
    INTERFACE ${CMAKE_CURRENT_SOURCE_DIR}/src
)
target_link_libraries(ouinet_dependencies
    INTERFACE
        ouinet_asio
        Boost::boost
        Boost::date_time
        Boost::filesystem
        Boost::nowide
        Boost::program_options
        Boost::regex
        Boost::system
        # generic_stream.h needs openssl headers, but not the library.
        OpenSSL::headers
)
if (${CMAKE_SYSTEM_NAME} STREQUAL "Windows" AND BOOST_VERSION GREATER_EQUAL 1.72.0)
    # explicitly link with bcrypt after Boost::filesystem
    target_link_libraries(ouinet_dependencies
        INTERFACE
          bcrypt
    )
endif()
if (WITH_ASAN)
    # NOTE: https://stackoverflow.com/a/50163972
    target_link_libraries(ouinet_dependencies
        INTERFACE -fsanitize=address
    )
endif()

###########################################################
option(ASIO_UTP_WITH_TESTS             "" OFF)
option(ASIO_UTP_WITH_EXAMPLES          "" OFF)
option(ASIO_UTP_DEBUG_LOGGING          "" OFF)
option(UTP_DEBUG_LOGGING               "" OFF)
add_subdirectory(./modules/asio-utp)
add_library(lib::asio_utp ALIAS asio_utp)

###########################################################
set(CPPUPnP_DIR ${CMAKE_CURRENT_SOURCE_DIR}/modules/cpp-upnp)
find_package(CPPUPnP REQUIRED)
target_compile_definitions(cpp_upnp PUBLIC -DBOOST_ASIO_SEPARATE_COMPILATION)
###########################################################

if(WITH_EXPERIMENTAL)
    target_compile_definitions(ouinet_dependencies
            INTERFACE -D__EXPERIMENTAL__
    )
    add_subdirectory(./src/ouiservice/i2p)
    #add_subdirectory(./src/ouiservice/lampshade)
    add_subdirectory(./src/ouiservice/obfs4proxy)
    set(EXPERIMENTAL_SOURCES
            #    "./src/ouiservice/lampshade.cpp"
            "./src/ouiservice/pt-obfs2.cpp"
            "./src/ouiservice/pt-obfs3.cpp"
            "./src/ouiservice/pt-obfs4.cpp"
            "./src/ouiservice/pluggable-transports/*.cpp"
    )
    set(EXPERIMENTAL_LIBRARIES
            #    ouinet::lampshade-asio
            ouinet::ouiservice-i2p
    )
endif()

################################################################################
# This is separate from `ouinet_common` because it's also required by
# `ouinet_rs`
add_library(ouinet_logger STATIC "./src/logger.cpp")
target_link_libraries(ouinet_logger PUBLIC Boost::filesystem)

################################################################################

file(GLOB ouinet_common_sources
    "./src/connect_to_host.cpp"
    "./src/response_part.cpp"
    "./src/util.cpp"
    "./src/util/atomic_file.cpp"
    "./src/util/random.cpp"
    "./src/util/handler_tracker.cpp"
    "./src/util/crypto.cpp"
    "./src/util/log_path.cpp"
    "./src/util/file_io.cpp"
    "./src/util/temp_file.cpp"
    "./src/util/hash.cpp"
    "./src/util/scrypt.cpp"
    "./src/util/url.cpp"
    "./src/ssl/ca_certificate.cpp"
    "./src/bittorrent/*.cpp"
    "./src/bep5_swarms.cpp"
    "./src/ouiservice.cpp"
    "./src/ouiservice/tcp.cpp"
    "./src/ouiservice/utp.cpp"
    "./src/ouiservice/tls.cpp"
    "./src/ouiservice/multi_utp_server.cpp"
    "./src/util/persistent_lru_cache.cpp"
    "./src/endpoint.cpp"
    "./src/request.cpp"
    "./src/peer_message.cpp"
    "./src/async_sleep.cpp"
    "./src/http_util.cpp"
    ${EXPERIMENTAL_SOURCES}
)

# TODO: Some low level openssl functions we use are deprecated.
set_source_files_properties("./src/ssl/ca_certificate.cpp" PROPERTIES COMPILE_FLAGS -Wno-deprecated-declarations)

add_library(ouinet_common STATIC ${ouinet_common_sources})

target_link_libraries(ouinet_common
    PRIVATE
        ouinet_dependencies
        lib::url
        OpenSSL::Crypto
        ${EXPERIMENTAL_LIBRARIES}
    PUBLIC
        Boost::iostreams
        lib::gcrypt
        lib::json
        lib::asio_utp
        ouinet_rs
        ouinet_logger
        # Boost::asio_ssl is public for Android because the ClientConfig used
        # in native-lib.cpp contains ssl::context and we need its move
        # constructor and destructor implementations.
        ouinet_asio_ssl
)

target_include_directories(ouinet_common PUBLIC "src")

################################################################################
file(GLOB client_sources
    "./src/client.cpp"
    "./src/client_config.cpp"
    "./src/client_front_end.cpp"
    "./src/cache_control.cpp"
    "./src/request_routing.cpp"
    "./src/ssl/dummy_certificate.cpp"
    "./src/ouiservice/bep5/client.cpp"
    "./src/ouiservice/connect_proxy.cpp"
    ${OUISERVICE_OUISYNC_CPP_FILES}
    "./src/cache/*.cpp"
    "./src/util/atomic_dir.cpp"
    "./src/util/temp_dir.cpp"
    "./src/util/reachability.cpp"
    ${VERSION_CPP}
)

add_library(client_lib SHARED ${client_sources})
set_target_properties(client_lib PROPERTIES OUTPUT_NAME "client")

target_link_libraries(client_lib
    PUBLIC
        ouinet_common
        cpp_upnp
<<<<<<< HEAD
    PRIVATE
        ${CPP_OUISYNC_LIBRARIES}
        lib::zdnsparser
=======
>>>>>>> a7d1f34d
)

if (WIN32 OR MINGW)
    target_compile_definitions(client_lib PRIVATE -DOUINET_DECL_EXPORT)
endif()

if (ANDROID)
    find_library(android_log log)
    target_link_libraries(client_lib PUBLIC ${android_log})
elseif (IOS)
    set(ouinet_DIR ${CMAKE_CURRENT_SOURCE_DIR}/ios/ouinet)
    find_package(ouinet REQUIRED)
else()
    add_executable(client "./src/client_main.cpp")
    target_link_libraries(client client_lib)
endif()

################################################################################
file(GLOB injector_sources
    "./src/injector.cpp"
    "./src/ouiservice/bep5/server.cpp"
    "./src/endpoint.cpp"
    "./src/cache/http_sign.cpp"
    "./src/http_logger.cpp"
    ${EXPERIMENTAL_SOURCES}
)

add_library(injector_lib ${injector_sources})
set_target_properties(injector_lib PROPERTIES OUTPUT_NAME "injector")
target_link_libraries(injector_lib ouinet_common)

if ((NOT ANDROID) AND (NOT IOS))
    add_executable(injector "./src/injector_main.cpp")
    target_link_libraries(injector injector_lib)
endif()


################################################################################
# Config file directory

set(config_files
    "repos/client/ouinet-client.conf"
    "repos/injector/ouinet-injector.conf"
)
set(config_targets )

if(NOT ${CMAKE_CURRENT_SOURCE_DIR} STREQUAL ${CMAKE_CURRENT_BINARY_DIR})
    foreach(config_file ${config_files})
        get_filename_component(config_dir ${config_file} DIRECTORY)
        add_custom_command(
            OUTPUT ${CMAKE_CURRENT_BINARY_DIR}/${config_file}
            MAIN_DEPENDENCY ${CMAKE_CURRENT_SOURCE_DIR}/${config_file}
            COMMAND ${CMAKE_COMMAND} -E make_directory ${CMAKE_CURRENT_BINARY_DIR}/${config_dir}
            COMMAND ${CMAKE_COMMAND} -E copy ${CMAKE_CURRENT_SOURCE_DIR}/${config_file} ${CMAKE_CURRENT_BINARY_DIR}/${config_file}
        )
        set(config_targets ${config_targets} ${CMAKE_CURRENT_BINARY_DIR}/${config_file})
    endforeach()
    add_custom_target(configfiles ALL DEPENDS ${config_targets})
endif()

################################################################################
# Tests
if (NOT ANDROID)
    add_subdirectory(test)
endif()
################################################################################<|MERGE_RESOLUTION|>--- conflicted
+++ resolved
@@ -226,12 +226,6 @@
     PUBLIC
         ouinet_common
         cpp_upnp
-<<<<<<< HEAD
-    PRIVATE
-        ${CPP_OUISYNC_LIBRARIES}
-        lib::zdnsparser
-=======
->>>>>>> a7d1f34d
 )
 
 if (WIN32 OR MINGW)
