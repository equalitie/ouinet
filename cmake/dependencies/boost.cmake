if(NOT BOOST_VERSION)
    set(BOOST_VERSION 1.87.0)
endif ()

if (${BOOST_VERSION} EQUAL 1.79.0)
    set(BOOST_VERSION_HASH 475d589d51a7f8b3ba2ba4eda022b170e562ca3b760ee922c146b6c65856ef39)
    set(BOOST_COROUTINE_BACKEND coroutine)
elseif (${BOOST_VERSION} EQUAL 1.87.0)
    set(BOOST_VERSION_HASH af57be25cb4c4f4b413ed692fe378affb4352ea50fbe294a11ef548f4d527d89)
    set(BOOST_COROUTINE_BACKEND fiber)
    if (${CMAKE_SYSTEM_NAME} STREQUAL "Android")
        # There is a bug in boost::outcome (used by cpp-upnp) which causes
        # compilation issues. This works around it but also disables some nicer
        # GDB error messages. I'm not sure it matters much on Android, plus
        # AFAIK we always check the `outcome::result` type before we access
        # it's value, so probably will also never happen.
        # Github issue for the bug is here: https://github.com/ned14/outcome/pull/308
        add_compile_definitions(BOOST_OUTCOME_SYSTEM_ERROR2_DISABLE_INLINE_GDB_PRETTY_PRINTERS=1)
        add_compile_definitions(BOOST_OUTCOME_DISABLE_INLINE_GDB_PRETTY_PRINTERS=1)
    endif()
    list(APPEND BOOST_PATCHES ${CMAKE_CURRENT_LIST_DIR}/inline-boost/boost-windows-iocp-1_87_0.patch)
endif ()

set(BOOST_COMPONENTS
    context
    ${BOOST_COROUTINE_BACKEND}
    date_time
    filesystem
    iostreams
    nowide
    program_options
    regex
    system
    unit_test_framework
)

string(REPLACE "." "_" BOOST_VERSION_FILENAME ${BOOST_VERSION})

set(OUINET_BOOST_PREFIX "${CMAKE_CURRENT_BINARY_DIR}/boost")
set(OUINET_BOOST_CONFIGURE_COMMAND ./bootstrap.sh)

if(BOOST_VERSION LESS_EQUAL 1.72.0)
    list(APPEND BOOST_PATCHES
        ${CMAKE_CURRENT_LIST_DIR}/inline-boost/beast-header-parser-fix-${BOOST_VERSION_FILENAME}.patch
        ${CMAKE_CURRENT_LIST_DIR}/inline-boost/thread-pthread-stack-min-def-${BOOST_VERSION_FILENAME}.patch
    )
endif()

if (${CMAKE_SYSTEM_NAME} STREQUAL "Android")
    get_filename_component(COMPILER_DIR ${CMAKE_CXX_COMPILER} DIRECTORY)
    get_filename_component(COMPILER_TOOLCHAIN_PREFIX ${_CMAKE_TOOLCHAIN_PREFIX} NAME)
    string(REGEX REPLACE "-$" "" COMPILER_HOSTTRIPLE ${COMPILER_TOOLCHAIN_PREFIX})
    # This is the same as COMPILER_HOSTTRIPLE, _except_ on arm32.
    set(COMPILER_CC_PREFIX ${COMPILER_HOSTTRIPLE})

    if (${CMAKE_SYSTEM_PROCESSOR} STREQUAL "armv7-a")
        set(COMPILER_CC_PREFIX "armv7a-linux-androideabi")
        set(BOOST_ARCH "armeabiv7a")
        set(BOOST_ABI "aapcs")
    elseif (${CMAKE_SYSTEM_PROCESSOR} STREQUAL "aarch64")
        set(BOOST_ARCH "arm64v8a")
        set(BOOST_ABI "aapcs")
    elseif (${CMAKE_SYSTEM_PROCESSOR} STREQUAL "i686")
        set(BOOST_ARCH "x86")
        set(BOOST_ABI "sysv")
    elseif (${CMAKE_SYSTEM_PROCESSOR} STREQUAL "x86_64")
        set(BOOST_ARCH "x8664")
        set(BOOST_ABI "sysv")
    else()
        message(FATAL_ERROR "Unsupported CMAKE_SYSTEM_PROCESSOR ${CMAKE_SYSTEM_PROCESSOR}")
    endif()

    if(BOOST_VERSION LESS_EQUAL 1.77.0)
        list(APPEND BOOST_PATCHES ${CMAKE_CURRENT_LIST_DIR}/inline-boost/boost-android-${BOOST_VERSION_FILENAME}.patch)
    endif()

    set(BOOST_ENVIRONMENT
        export
            PATH=${COMPILER_DIR}:$ENV{PATH}
            BOOSTARCH=${BOOST_ARCH}
            # Before using Gradle 8 BINUTILS_PREFIX was set to "${COMPILER_DIR}/${COMPILER_HOSTTRIPLE}-"
            BINUTILS_PREFIX="${COMPILER_DIR}/llvm-"
            COMPILER_FULL_PATH=${COMPILER_DIR}/${COMPILER_CC_PREFIX}${ANDROID_PLATFORM_LEVEL}-clang++
        &&
    )
    set(BOOST_ARCH_CONFIGURATION
        --user-config=${CMAKE_CURRENT_LIST_DIR}/inline-boost/user-config-android.jam
        target-os=android
        toolset=clang-${BOOST_ARCH}
        abi=${BOOST_ABI}
    )
elseif (${CMAKE_SYSTEM_NAME} STREQUAL "Windows")
    set(BOOST_ARCH_CONFIGURATION
        address-model=64
    )

    # TODO: Use this on all platforms
    if (CMAKE_BUILD_TYPE)
        string(TOLOWER "${CMAKE_BUILD_TYPE}" BOOST_BUILD_TYPE)
        list(APPEND BOOST_ARCH_CONFIGURATION variant=${BOOST_BUILD_TYPE})
    else()
        message(WARNING "No CMAKE_BUILD_TYPE provided, add '-DCMAKE_BUILD_TYPE={Debug,Release}' to cmake configuration phase")
    endif()

    if (MINGW)
        set(OUINET_BOOST_USER_CONFIG_FILE ${OUINET_BOOST_PREFIX}/user-config-mingw.jam)
        list(PREPEND OUINET_BOOST_CONFIGURE_COMMAND
            echo "using gcc : mingw : ${CMAKE_CXX_COMPILER} $<SEMICOLON>" > ${OUINET_BOOST_USER_CONFIG_FILE} &&)

        list(APPEND BOOST_ARCH_CONFIGURATION
            target-os=windows
            --user-config=${OUINET_BOOST_USER_CONFIG_FILE}
            toolset=gcc-mingw
            # https://lists.preview.boost.org/archives/list/boost@lists.preview.boost.org/thread/UEMVOSYBMS3MBQ77K3JGKOYRXSMSYLYC/
            define=_WIN32_WINNT=0x0601
            binary-format=pe
            abi=ms
        )
    endif()

    link_libraries(ws2_32 mswsock)
else()
    set(BOOST_ENVIRONMENT )
    set(BOOST_ARCH_CONFIGURATION )
endif()

set(BUILT_BOOST_VERSION ${BOOST_VERSION})
set(BUILT_BOOST_INCLUDE_DIR ${OUINET_BOOST_PREFIX}/install/include)
set(BUILT_BOOST_LIBRARY_DIR ${OUINET_BOOST_PREFIX}/install/lib)
set(BUILT_BOOST_COMPONENTS ${BOOST_COMPONENTS})

function(_boost_library_filename component output_var)
    set(${output_var} "${BUILT_BOOST_LIBRARY_DIR}/${CMAKE_STATIC_LIBRARY_PREFIX}boost_${component}${CMAKE_STATIC_LIBRARY_SUFFIX}" PARENT_SCOPE)
endfunction(_boost_library_filename)

include(${CMAKE_CURRENT_LIST_DIR}/inline-boost/boost-dependencies.cmake)
_static_Boost_recursive_dependencies("${BOOST_COMPONENTS}" BOOST_DEPENDENT_COMPONENTS)
set(ENABLE_BOOST_COMPONENTS )
set(BOOST_LIBRARY_FILES )
foreach (component ${BOOST_DEPENDENT_COMPONENTS})
    if (${component} STREQUAL "unit_test_framework")
        set(ENABLE_BOOST_COMPONENTS ${ENABLE_BOOST_COMPONENTS} --with-test)
        continue()
    endif()
    set(ENABLE_BOOST_COMPONENTS ${ENABLE_BOOST_COMPONENTS} --with-${component})
    _boost_library_filename(${component} filename)
    set(BOOST_LIBRARY_FILES ${BOOST_LIBRARY_FILES} ${filename})
endforeach()

set(BOOST_PATCH_COMMAND
    cd ${OUINET_BOOST_PREFIX}/src/built_boost
)
foreach (patch ${BOOST_PATCHES})
    set(BOOST_PATCH_COMMAND ${BOOST_PATCH_COMMAND} && patch -p1 -i ${patch})
endforeach()

execute_process(COMMAND nproc OUTPUT_STRIP_TRAILING_WHITESPACE OUTPUT_VARIABLE NPROC)

externalproject_add(built_boost
    URL "https://archives.boost.io/release/${BOOST_VERSION}/source/boost_${BOOST_VERSION_FILENAME}.tar.bz2"
    URL_HASH SHA256=${BOOST_VERSION_HASH}
    PREFIX ${OUINET_BOOST_PREFIX}
    BUILD_IN_SOURCE 1
    PATCH_COMMAND ${BOOST_PATCH_COMMAND}
    CONFIGURE_COMMAND ${OUINET_BOOST_CONFIGURE_COMMAND}
    BUILD_COMMAND
        ${BOOST_ENVIRONMENT} ./b2
            link=static
            threading=multi
<<<<<<< HEAD
            -j2
=======
            -j${NPROC}
>>>>>>> b5a8e89b
            #--verbose -d2 # Output exact commands when building
            --layout=system
            --prefix=${OUINET_BOOST_PREFIX}/install
            --no-cmake-config
            -q # Stop at first error
            ${ENABLE_BOOST_COMPONENTS}
            ${BOOST_ARCH_CONFIGURATION}
            install
    BUILD_BYPRODUCTS ${BOOST_LIBRARY_FILES}
    INSTALL_COMMAND ""
)

set(Boost_DIR ${CMAKE_CURRENT_LIST_DIR}/inline-boost)
list(INSERT CMAKE_MODULE_PATH 0 ${Boost_DIR})


find_package(Boost ${BOOST_VERSION} REQUIRED COMPONENTS ${BOOST_COMPONENTS})
find_package(Threads REQUIRED)


if ("${CMAKE_SYSTEM_NAME}" STREQUAL "Android")
    # Boost.Beast has a patch that uses the ANDROID definition
    # instead of the implicit __ANDROID__ one.
    # https://github.com/boostorg/beast/blob/44f37d1a11d/include/boost/beast/core/impl/file_posix.ipp#L27
    set_target_properties(Boost::boost PROPERTIES
        INTERFACE_COMPILE_DEFINITIONS "ANDROID"
    )
endif()


# gcc 8 spits out warnings from Boost.Mpl about unnecessary parentheses
# https://github.com/CauldronDevelopmentLLC/cbang/issues/26
# TODO: Perhaps do a check for Boost and gcc version before adding this flag?
set_target_properties(Boost::boost PROPERTIES
    INTERFACE_COMPILE_OPTIONS "-Wno-parentheses"
)


# Asio can be used as a header-only library _only_ if it is not used along any
# shared library boundaries. In any program using asio across a library
# boundary, both the library and the program must link asio as a shared library
# instead. Boost does not ship this library, so we need to create it.

add_library(boost_asio SHARED "${CMAKE_CURRENT_SOURCE_DIR}/lib/asio.cpp")
add_library(Boost::asio ALIAS boost_asio)
target_link_libraries(boost_asio
    PUBLIC
        Boost::boost
        Threads::Threads
        Boost::${BOOST_COROUTINE_BACKEND}
    PRIVATE
        Boost::system
)
if (${CMAKE_SYSTEM_NAME} STREQUAL "Windows" AND BOOST_VERSION GREATER_EQUAL 1.77.0)
    # explicitly link with bcrypt after Boost::filesystem
    target_link_libraries(boost_asio
        PUBLIC
            crypt32
            bcrypt)
endif()
target_compile_definitions(boost_asio
    PUBLIC
        -DBOOST_ASIO_DYN_LINK
)
target_compile_options(boost_asio
    PUBLIC -std=c++20
)

add_library(boost_asio_ssl SHARED "${CMAKE_CURRENT_SOURCE_DIR}/lib/asio_ssl.cpp")
add_library(Boost::asio_ssl ALIAS boost_asio_ssl)
target_link_libraries(boost_asio_ssl
    PUBLIC
        OpenSSL::SSL
        Boost::asio
)


# FindBoost.cmake doesn't define targets for newer versions of boost.
# Let's emulate it instead.
foreach(component ${BOOST_COMPONENTS})
    if (NOT TARGET Boost::${component})
        include(${CMAKE_CURRENT_LIST_DIR}/inline-boost/boost-dependencies.cmake)
        _static_Boost_recursive_dependencies(${component} dependencies)

        find_package(Boost ${BOOST_VERSION} REQUIRED COMPONENTS ${dependencies})
        list(GET Boost_LIBRARIES 0 imported_location)

        add_library(Boost::${component} UNKNOWN IMPORTED)
        set_target_properties(Boost::${component} PROPERTIES
            INTERFACE_INCLUDE_DIRECTORIES "${Boost_INCLUDE_DIR}"
            INTERFACE_LINK_LIBRARIES "${Boost_LIBRARIES}"
            IMPORTED_LOCATION "${imported_location}"
            IMPORTED_LINK_INTERFACE_LANGUAGES "CXX"
        )
    endif()
endforeach()<|MERGE_RESOLUTION|>--- conflicted
+++ resolved
@@ -167,11 +167,7 @@
         ${BOOST_ENVIRONMENT} ./b2
             link=static
             threading=multi
-<<<<<<< HEAD
-            -j2
-=======
             -j${NPROC}
->>>>>>> b5a8e89b
             #--verbose -d2 # Output exact commands when building
             --layout=system
             --prefix=${OUINET_BOOST_PREFIX}/install
