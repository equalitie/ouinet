if(NOT BOOST_VERSION)
    set(BOOST_VERSION 1.88.0)
endif ()

if (${BOOST_VERSION} EQUAL 1.79.0)
    set(BOOST_VERSION_HASH 475d589d51a7f8b3ba2ba4eda022b170e562ca3b760ee922c146b6c65856ef39)
<<<<<<< HEAD
elseif (${BOOST_VERSION} EQUAL 1.83.0)
    set(BOOST_VERSION_HASH 6478edfe2f3305127cffe8caf73ea0176c53769f4bf1585be237eb30798c3b8e)    
=======
    set(BOOST_COROUTINE_BACKEND coroutine)
elseif (${BOOST_VERSION} GREATER_EQUAL 1.87.0)
    if (${BOOST_VERSION} EQUAL 1.87.0)
      set(BOOST_VERSION_HASH af57be25cb4c4f4b413ed692fe378affb4352ea50fbe294a11ef548f4d527d89)
      if (${CMAKE_SYSTEM_NAME} STREQUAL "Android")
          # There is a bug in boost::outcome (used by cpp-upnp) which causes
          # compilation issues. This works around it but also disables some nicer
          # GDB error messages. I'm not sure it matters much on Android, plus
          # AFAIK we always check the `outcome::result` type before we access
          # it's value, so probably will also never happen.
          # Github issue for the bug is here: https://github.com/ned14/outcome/pull/308
          add_compile_definitions(BOOST_OUTCOME_SYSTEM_ERROR2_DISABLE_INLINE_GDB_PRETTY_PRINTERS=1)
          add_compile_definitions(BOOST_OUTCOME_DISABLE_INLINE_GDB_PRETTY_PRINTERS=1)
      endif()
      list(APPEND BOOST_PATCHES ${CMAKE_CURRENT_LIST_DIR}/inline-boost/boost-android-1_87_0.patch)
    elseif (${BOOST_VERSION} EQUAL 1.88.0)
      set(BOOST_VERSION_HASH 46d9d2c06637b219270877c9e16155cbd015b6dc84349af064c088e9b5b12f7b)
    endif ()

    set(BOOST_COROUTINE_BACKEND fiber)
    list(APPEND BOOST_PATCHES ${CMAKE_CURRENT_LIST_DIR}/inline-boost/boost-windows-iocp-1_87_0.patch)
>>>>>>> c44c38b5
endif ()

set(BOOST_COMPONENTS
    context
    ${BOOST_COROUTINE_BACKEND}
    date_time
    filesystem
    iostreams
    nowide
    program_options
    regex
    system
    unit_test_framework
)

string(REPLACE "." "_" BOOST_VERSION_FILENAME ${BOOST_VERSION})

set(OUINET_BOOST_PREFIX "${CMAKE_CURRENT_BINARY_DIR}/boost")
set(OUINET_BOOST_CONFIGURE_COMMAND ./bootstrap.sh)

if(BOOST_VERSION LESS_EQUAL 1.72.0)
    list(APPEND BOOST_PATCHES
        ${CMAKE_CURRENT_LIST_DIR}/inline-boost/beast-header-parser-fix-${BOOST_VERSION_FILENAME}.patch
        ${CMAKE_CURRENT_LIST_DIR}/inline-boost/thread-pthread-stack-min-def-${BOOST_VERSION_FILENAME}.patch
    )
endif()

set(CONFIG_COMMAND cd ${CMAKE_CURRENT_BINARY_DIR}/boost/src/built_boost && ./bootstrap.sh)
set(BOOST_BUILD_SHARED ON)
if (${CMAKE_SYSTEM_NAME} STREQUAL "Android")
    get_filename_component(COMPILER_DIR ${CMAKE_CXX_COMPILER} DIRECTORY)
    # This is the same as CMAKE_LIBRARY_ARCHITECTURE, _except_ on arm32.
    set(COMPILER_CC_PREFIX ${CMAKE_LIBRARY_ARCHITECTURE})

    if (${CMAKE_SYSTEM_PROCESSOR} STREQUAL "armv7-a")
        set(COMPILER_CC_PREFIX "armv7a-linux-androideabi")
        set(BOOST_ARCH "armeabiv7a")
        set(BOOST_ABI "aapcs")
    elseif (${CMAKE_SYSTEM_PROCESSOR} STREQUAL "aarch64")
        set(BOOST_ARCH "arm64v8a")
        set(BOOST_ABI "aapcs")
    elseif (${CMAKE_SYSTEM_PROCESSOR} STREQUAL "i686")
        set(BOOST_ARCH "x86")
        set(BOOST_ABI "sysv")
    elseif (${CMAKE_SYSTEM_PROCESSOR} STREQUAL "x86_64")
        set(BOOST_ARCH "x8664")
        set(BOOST_ABI "sysv")
    else()
        message(FATAL_ERROR "Unsupported CMAKE_SYSTEM_PROCESSOR ${CMAKE_SYSTEM_PROCESSOR}")
    endif()

    if(BOOST_VERSION LESS_EQUAL 1.77.0)
        list(APPEND BOOST_PATCHES ${CMAKE_CURRENT_LIST_DIR}/inline-boost/boost-android-${BOOST_VERSION_FILENAME}.patch)
    endif()

    set(BOOST_ENVIRONMENT
        export
            PATH=${COMPILER_DIR}:$ENV{PATH}
            BOOSTARCH=${BOOST_ARCH}
            # Before using Gradle 8 BINUTILS_PREFIX was set to "${COMPILER_DIR}/${COMPILER_HOSTTRIPLE}-"
            BINUTILS_PREFIX="${COMPILER_DIR}/llvm-"
            COMPILER_FULL_PATH=${COMPILER_DIR}/${COMPILER_CC_PREFIX}${ANDROID_PLATFORM_LEVEL}-clang++
        &&
    )
    set(BOOST_ARCH_CONFIGURATION
        --user-config=${CMAKE_CURRENT_LIST_DIR}/inline-boost/user-config-android.jam
        target-os=android
        toolset=clang-${BOOST_ARCH}
        abi=${BOOST_ABI}
    )
elseif (${CMAKE_SYSTEM_NAME} STREQUAL "Windows")
    set(BOOST_ARCH_CONFIGURATION
        address-model=64
    )

    # TODO: Use this on all platforms
    if (CMAKE_BUILD_TYPE)
        string(TOLOWER "${CMAKE_BUILD_TYPE}" BOOST_BUILD_TYPE)
        list(APPEND BOOST_ARCH_CONFIGURATION variant=${BOOST_BUILD_TYPE})
    else()
        message(WARNING "No CMAKE_BUILD_TYPE provided, add '-DCMAKE_BUILD_TYPE={Debug,Release}' to cmake configuration phase")
    endif()

    if (MINGW)
        set(OUINET_BOOST_USER_CONFIG_FILE ${OUINET_BOOST_PREFIX}/user-config-mingw.jam)
        list(PREPEND OUINET_BOOST_CONFIGURE_COMMAND
            echo "using gcc : mingw : ${CMAKE_CXX_COMPILER} $<SEMICOLON>" > ${OUINET_BOOST_USER_CONFIG_FILE} &&)

        list(APPEND BOOST_ARCH_CONFIGURATION
            target-os=windows
            --user-config=${OUINET_BOOST_USER_CONFIG_FILE}
            toolset=gcc-mingw
            # https://lists.preview.boost.org/archives/list/boost@lists.preview.boost.org/thread/UEMVOSYBMS3MBQ77K3JGKOYRXSMSYLYC/
            define=_WIN32_WINNT=0x0601
            binary-format=pe
            abi=ms
        )
    endif()

    link_libraries(ws2_32 mswsock)
elseif (${CMAKE_SYSTEM_NAME} STREQUAL "Darwin")
    if(BOOST_VERSION EQUAL 1.79.0)
      set(BOOST_PATCHES ${BOOST_PATCHES} ${CMAKE_CURRENT_LIST_DIR}/inline-boost/boost-clang16-${BOOST_VERSION_FILENAME}.patch)
    endif()
    # Unary function is deprecated in clang 16, this definition avoids using it
    set(BOOST_COMPILE_DEFINITIONS -DBOOST_NO_CXX98_FUNCTION_BASE)
    set(BOOST_CXXFLAGS "${CXXFLAGS} -std=c++20 -DBOOST_NO_CXX98_FUNCTION_BASE")
    set(BOOST_ARCH_CONFIGURATION
            cxxflags=${BOOST_CXXFLAGS}
    )
elseif (${CMAKE_SYSTEM_NAME} STREQUAL "iOS")
    # iOS libraries must to be built as static libs that are linked into a single dynamic lib
    set(BOOST_BUILD_SHARED OFF)
    if(BOOST_VERSION EQUAL 1.79.0)
      set(BOOST_PATCHES ${BOOST_PATCHES} ${CMAKE_CURRENT_LIST_DIR}/inline-boost/boost-clang16-${BOOST_VERSION_FILENAME}.patch)
    endif()
    set(OUINET_BOOST_CONFIGURE_COMMAND cp ${MACOS_BUILD_ROOT}/boost/src/built_boost/b2 ${CMAKE_CURRENT_BINARY_DIR}/boost/src/built_boost)
    # Unary function is deprecated in clang 16, this definition avoids using it
    set(BOOST_COMPILE_DEFINITIONS -DBOOST_NO_CXX98_FUNCTION_BASE)
    set(BOOST_CXXFLAGS "${CXXFLAGS} -std=c++20 -DBOOST_NO_CXX98_FUNCTION_BASE")
    string(TOLOWER ${CMAKE_BUILD_TYPE} BUILD_TYPE)
    set(BOOST_ENVIRONMENT )
    if (${PLATFORM} STREQUAL "OS64")
        set(BOOST_ARCH_CONFIGURATION
            --user-config=${CMAKE_CURRENT_LIST_DIR}/inline-boost/user-config-ios64.jam
            toolset=darwin-ios64
            macosx-version=iphone-18.0
            architecture=arm
            abi=aapcs
        )
    elseif (${PLATFORM} STREQUAL "SIMULATOR64")
        set(BOOST_ARCH_CONFIGURATION
            --user-config=${CMAKE_CURRENT_LIST_DIR}/inline-boost/user-config-iossim64.jam
            toolset=darwin-iossim64
            macosx-version=iphonesim-18.0
            architecture=x86
            abi=sysv
        )
    elseif (${PLATFORM} STREQUAL "SIMULATORARM64")
        set(BOOST_ARCH_CONFIGURATION
            --user-config=${CMAKE_CURRENT_LIST_DIR}/inline-boost/user-config-iossimarm64.jam
            toolset=darwin-iossimarm64
            macosx-version=iphonesim-18.0
            architecture=arm
            abi=aapcs
        )
    endif()

    set(BOOST_ARCH_CONFIGURATION
        ${BOOST_ARCH_CONFIGURATION}
        --stagedir=iphone-build/stage
        cxxflags=${BOOST_CXXFLAGS}
        binary-format=mach-o
        define=_LITTLE_ENDIAN
        target-os=iphone
        ${BUILD_TYPE}
        address-model=64
        runtime-link=static
        define=BOOST_SPIRIT_THREADSAFE
    )

else()
    set(BOOST_ENVIRONMENT )
    set(BOOST_ARCH_CONFIGURATION )
endif()

set(BUILT_BOOST_VERSION ${BOOST_VERSION})
set(BUILT_BOOST_INCLUDE_DIR ${OUINET_BOOST_PREFIX}/install/include)
set(BUILT_BOOST_LIBRARY_DIR ${OUINET_BOOST_PREFIX}/install/lib)
set(BUILT_BOOST_COMPONENTS ${BOOST_COMPONENTS})

function(_boost_library_filename component output_var)
    set(${output_var} "${BUILT_BOOST_LIBRARY_DIR}/${CMAKE_STATIC_LIBRARY_PREFIX}boost_${component}${CMAKE_STATIC_LIBRARY_SUFFIX}" PARENT_SCOPE)
endfunction(_boost_library_filename)

include(${CMAKE_CURRENT_LIST_DIR}/inline-boost/boost-dependencies.cmake)
_static_Boost_recursive_dependencies("${BOOST_COMPONENTS}" BOOST_DEPENDENT_COMPONENTS)
set(ENABLE_BOOST_COMPONENTS )
set(BOOST_LIBRARY_FILES )
foreach (component ${BOOST_DEPENDENT_COMPONENTS})
    if (${component} STREQUAL "unit_test_framework")
        set(ENABLE_BOOST_COMPONENTS ${ENABLE_BOOST_COMPONENTS} --with-test)
        continue()
    endif()
    set(ENABLE_BOOST_COMPONENTS ${ENABLE_BOOST_COMPONENTS} --with-${component})
    _boost_library_filename(${component} filename)
    set(BOOST_LIBRARY_FILES ${BOOST_LIBRARY_FILES} ${filename})
endforeach()

set(BOOST_PATCH_COMMAND
    cd ${OUINET_BOOST_PREFIX}/src/built_boost
)
foreach (patch ${BOOST_PATCHES})
    set(BOOST_PATCH_COMMAND ${BOOST_PATCH_COMMAND} && patch -N -p1 -i ${patch})
endforeach()

execute_process(COMMAND nproc OUTPUT_STRIP_TRAILING_WHITESPACE OUTPUT_VARIABLE NPROC)

externalproject_add(built_boost
    URL "https://archives.boost.io/release/${BOOST_VERSION}/source/boost_${BOOST_VERSION_FILENAME}.tar.bz2"
    URL_HASH SHA256=${BOOST_VERSION_HASH}
    PREFIX ${OUINET_BOOST_PREFIX}
    BUILD_IN_SOURCE 1
    PATCH_COMMAND ${BOOST_PATCH_COMMAND}
    CONFIGURE_COMMAND ${OUINET_BOOST_CONFIGURE_COMMAND}
    BUILD_COMMAND
        ${BOOST_ENVIRONMENT} ./b2
            link=static
            threading=multi
            -j${NPROC}
            #--verbose -d2 # Output exact commands when building
            --layout=system
            --prefix=${OUINET_BOOST_PREFIX}/install
            --no-cmake-config
            -q # Stop at first error
            ${ENABLE_BOOST_COMPONENTS}
            ${BOOST_ARCH_CONFIGURATION}
            install
    BUILD_BYPRODUCTS ${BOOST_LIBRARY_FILES}
    INSTALL_COMMAND ""
)

set(Boost_DIR ${CMAKE_CURRENT_LIST_DIR}/inline-boost)
list(INSERT CMAKE_MODULE_PATH 0 ${Boost_DIR})


find_package(Boost ${BOOST_VERSION} REQUIRED COMPONENTS ${BOOST_COMPONENTS})
find_package(Threads REQUIRED)


if ("${CMAKE_SYSTEM_NAME}" STREQUAL "Android")
    # Boost.Beast has a patch that uses the ANDROID definition
    # instead of the implicit __ANDROID__ one.
    # https://github.com/boostorg/beast/blob/44f37d1a11d/include/boost/beast/core/impl/file_posix.ipp#L27
    set_target_properties(Boost::boost PROPERTIES
        INTERFACE_COMPILE_DEFINITIONS "ANDROID"
    )
endif()


# gcc 8 spits out warnings from Boost.Mpl about unnecessary parentheses
# https://github.com/CauldronDevelopmentLLC/cbang/issues/26
# TODO: Perhaps do a check for Boost and gcc version before adding this flag?
set_target_properties(Boost::boost PROPERTIES
    INTERFACE_COMPILE_OPTIONS "-Wno-parentheses"
)


# Asio can be used as a header-only library _only_ if it is not used along any
# shared library boundaries. In any program using asio across a library
# boundary, both the library and the program must link asio as a shared library
# instead. Boost does not ship this library, so we need to create it.

if (${BOOST_BUILD_SHARED})
    add_library(boost_asio SHARED "${CMAKE_CURRENT_SOURCE_DIR}/lib/asio.cpp")
else()
    add_library(boost_asio STATIC "${CMAKE_CURRENT_SOURCE_DIR}/lib/asio.cpp")
endif()

add_library(Boost::asio ALIAS boost_asio)
target_link_libraries(boost_asio
    PUBLIC
        Boost::boost
        Threads::Threads
        Boost::${BOOST_COROUTINE_BACKEND}
    PRIVATE
        Boost::system
)
if (${CMAKE_SYSTEM_NAME} STREQUAL "Windows" AND BOOST_VERSION GREATER_EQUAL 1.77.0)
    # explicitly link with bcrypt after Boost::filesystem
    target_link_libraries(boost_asio
        PUBLIC
            crypt32
            bcrypt)
endif()
target_compile_definitions(boost_asio
    PUBLIC
        -DBOOST_ASIO_DYN_LINK
        ${BOOST_COMPILE_DEFINITIONS}
)
target_compile_options(boost_asio
    PUBLIC -std=c++20
)

if (${BOOST_BUILD_SHARED})
    add_library(boost_asio_ssl SHARED "${CMAKE_CURRENT_SOURCE_DIR}/lib/asio_ssl.cpp")
else()
    add_library(boost_asio_ssl STATIC "${CMAKE_CURRENT_SOURCE_DIR}/lib/asio_ssl.cpp")
endif()
add_library(Boost::asio_ssl ALIAS boost_asio_ssl)
target_link_libraries(boost_asio_ssl
    PUBLIC
        OpenSSL::SSL
        Boost::asio
)


# FindBoost.cmake doesn't define targets for newer versions of boost.
# Let's emulate it instead.
foreach(component ${BOOST_COMPONENTS})
    if (NOT TARGET Boost::${component})
        include(${CMAKE_CURRENT_LIST_DIR}/inline-boost/boost-dependencies.cmake)
        _static_Boost_recursive_dependencies(${component} dependencies)

        find_package(Boost ${BOOST_VERSION} REQUIRED COMPONENTS ${dependencies})
        list(GET Boost_LIBRARIES 0 imported_location)

        add_library(Boost::${component} UNKNOWN IMPORTED)
        set_target_properties(Boost::${component} PROPERTIES
            INTERFACE_INCLUDE_DIRECTORIES "${Boost_INCLUDE_DIR}"
            INTERFACE_LINK_LIBRARIES "${Boost_LIBRARIES}"
            IMPORTED_LOCATION "${imported_location}"
            IMPORTED_LINK_INTERFACE_LANGUAGES "CXX"
        )
    endif()
endforeach()<|MERGE_RESOLUTION|>--- conflicted
+++ resolved
@@ -4,11 +4,9 @@
 
 if (${BOOST_VERSION} EQUAL 1.79.0)
     set(BOOST_VERSION_HASH 475d589d51a7f8b3ba2ba4eda022b170e562ca3b760ee922c146b6c65856ef39)
-<<<<<<< HEAD
+    set(BOOST_COROUTINE_BACKEND coroutine)
 elseif (${BOOST_VERSION} EQUAL 1.83.0)
     set(BOOST_VERSION_HASH 6478edfe2f3305127cffe8caf73ea0176c53769f4bf1585be237eb30798c3b8e)    
-=======
-    set(BOOST_COROUTINE_BACKEND coroutine)
 elseif (${BOOST_VERSION} GREATER_EQUAL 1.87.0)
     if (${BOOST_VERSION} EQUAL 1.87.0)
       set(BOOST_VERSION_HASH af57be25cb4c4f4b413ed692fe378affb4352ea50fbe294a11ef548f4d527d89)
@@ -29,7 +27,6 @@
 
     set(BOOST_COROUTINE_BACKEND fiber)
     list(APPEND BOOST_PATCHES ${CMAKE_CURRENT_LIST_DIR}/inline-boost/boost-windows-iocp-1_87_0.patch)
->>>>>>> c44c38b5
 endif ()
 
 set(BOOST_COMPONENTS
