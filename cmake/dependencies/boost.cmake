if(NOT BOOST_VERSION)
    set(BOOST_VERSION 1.87.0)
endif ()

if (${BOOST_VERSION} EQUAL 1.79.0)
    set(BOOST_VERSION_HASH 475d589d51a7f8b3ba2ba4eda022b170e562ca3b760ee922c146b6c65856ef39)
    set(BOOST_COROUTINE_BACKEND coroutine)
elseif (${BOOST_VERSION} EQUAL 1.87.0)
    set(BOOST_VERSION_HASH af57be25cb4c4f4b413ed692fe378affb4352ea50fbe294a11ef548f4d527d89)
    set(BOOST_COROUTINE_BACKEND fiber)
    if (${CMAKE_SYSTEM_NAME} STREQUAL "Android")
        # There is a bug in boost::outcome (used by cpp-upnp) which causes
        # compilation issues. This works around it but also disables some nicer
        # GDB error messages. I'm not sure it matters much on Android, plus
        # AFAIK we always check the `outcome::result` type before we access
        # it's value, so probably will also never happen.
        # Github issue for the bug is here: https://github.com/ned14/outcome/pull/308
        add_compile_definitions(BOOST_OUTCOME_SYSTEM_ERROR2_DISABLE_INLINE_GDB_PRETTY_PRINTERS=1)
        add_compile_definitions(BOOST_OUTCOME_DISABLE_INLINE_GDB_PRETTY_PRINTERS=1)
    endif()
    list(APPEND BOOST_PATCHES ${CMAKE_CURRENT_LIST_DIR}/inline-boost/boost-windows-iocp-1_87_0.patch)
endif ()

set(BOOST_COMPONENTS
    context
    ${BOOST_COROUTINE_BACKEND}
    date_time
    filesystem
    iostreams
    nowide
    program_options
    regex
    system
    unit_test_framework
)

string(REPLACE "." "_" BOOST_VERSION_FILENAME ${BOOST_VERSION})

set(OUINET_BOOST_PREFIX "${CMAKE_CURRENT_BINARY_DIR}/boost")
set(OUINET_BOOST_CONFIGURE_COMMAND ./bootstrap.sh)

if(BOOST_VERSION LESS_EQUAL 1.72.0)
    list(APPEND BOOST_PATCHES
        ${CMAKE_CURRENT_LIST_DIR}/inline-boost/beast-header-parser-fix-${BOOST_VERSION_FILENAME}.patch
        ${CMAKE_CURRENT_LIST_DIR}/inline-boost/thread-pthread-stack-min-def-${BOOST_VERSION_FILENAME}.patch
    )
endif()

if (${CMAKE_SYSTEM_NAME} STREQUAL "Android")
    get_filename_component(COMPILER_DIR ${CMAKE_CXX_COMPILER} DIRECTORY)
    get_filename_component(COMPILER_TOOLCHAIN_PREFIX ${_CMAKE_TOOLCHAIN_PREFIX} NAME)
    string(REGEX REPLACE "-$" "" COMPILER_HOSTTRIPLE ${COMPILER_TOOLCHAIN_PREFIX})
    # This is the same as COMPILER_HOSTTRIPLE, _except_ on arm32.
    set(COMPILER_CC_PREFIX ${COMPILER_HOSTTRIPLE})

    if (${CMAKE_SYSTEM_PROCESSOR} STREQUAL "armv7-a")
        set(COMPILER_CC_PREFIX "armv7a-linux-androideabi")
        set(BOOST_ARCH "armeabiv7a")
        set(BOOST_ABI "aapcs")
    elseif (${CMAKE_SYSTEM_PROCESSOR} STREQUAL "aarch64")
        set(BOOST_ARCH "arm64v8a")
        set(BOOST_ABI "aapcs")
    elseif (${CMAKE_SYSTEM_PROCESSOR} STREQUAL "i686")
        set(BOOST_ARCH "x86")
        set(BOOST_ABI "sysv")
    elseif (${CMAKE_SYSTEM_PROCESSOR} STREQUAL "x86_64")
        set(BOOST_ARCH "x8664")
        set(BOOST_ABI "sysv")
    else()
        message(FATAL_ERROR "Unsupported CMAKE_SYSTEM_PROCESSOR ${CMAKE_SYSTEM_PROCESSOR}")
    endif()

    if(BOOST_VERSION LESS_EQUAL 1.77.0)
        list(APPEND BOOST_PATCHES ${CMAKE_CURRENT_LIST_DIR}/inline-boost/boost-android-${BOOST_VERSION_FILENAME}.patch)
    endif()

    set(BOOST_ENVIRONMENT
        export
            PATH=${COMPILER_DIR}:$ENV{PATH}
            BOOSTARCH=${BOOST_ARCH}
            # Before using Gradle 8 BINUTILS_PREFIX was set to "${COMPILER_DIR}/${COMPILER_HOSTTRIPLE}-"
            BINUTILS_PREFIX="${COMPILER_DIR}/llvm-"
            COMPILER_FULL_PATH=${COMPILER_DIR}/${COMPILER_CC_PREFIX}${ANDROID_PLATFORM_LEVEL}-clang++
        &&
    )
    set(BOOST_ARCH_CONFIGURATION
        --user-config=${CMAKE_CURRENT_LIST_DIR}/inline-boost/user-config-android.jam
        target-os=android
        toolset=clang-${BOOST_ARCH}
        abi=${BOOST_ABI}
    )
elseif (${CMAKE_SYSTEM_NAME} STREQUAL "Windows")
<<<<<<< HEAD
    string(TOLOWER "${CMAKE_BUILD_TYPE}" BOOST_BUILD_TYPE)
    set(BOOST_ARCH_CONFIGURATION
        address-model=64
        variant=${BOOST_BUILD_TYPE}
    )
=======
    set(BOOST_ARCH_CONFIGURATION
        address-model=64
    )

    # TODO: Use this on all platforms
    if (CMAKE_BUILD_TYPE)
        string(TOLOWER "${CMAKE_BUILD_TYPE}" BOOST_BUILD_TYPE)
        list(APPEND BOOST_ARCH_CONFIGURATION variant=${BOOST_BUILD_TYPE})
    else()
        message(WARNING "No CMAKE_BUILD_TYPE provided, add '-DCMAKE_BUILD_TYPE={Debug,Release}' to cmake configuration phase")
    endif()

    if (MINGW)
        set(OUINET_BOOST_USER_CONFIG_FILE ${OUINET_BOOST_PREFIX}/user-config-mingw.jam)
        list(PREPEND OUINET_BOOST_CONFIGURE_COMMAND
            echo "using gcc : mingw : ${CMAKE_CXX_COMPILER} $<SEMICOLON>" > ${OUINET_BOOST_USER_CONFIG_FILE} &&)

        list(APPEND BOOST_ARCH_CONFIGURATION
            target-os=windows
            --user-config=${OUINET_BOOST_USER_CONFIG_FILE}
            toolset=gcc-mingw
            # https://lists.preview.boost.org/archives/list/boost@lists.preview.boost.org/thread/UEMVOSYBMS3MBQ77K3JGKOYRXSMSYLYC/
            define=_WIN32_WINNT=0x0601
            binary-format=pe
            abi=ms
        )
    endif()

>>>>>>> faaa194a
    link_libraries(ws2_32 mswsock)
else()
    set(BOOST_ENVIRONMENT )
    set(BOOST_ARCH_CONFIGURATION )
endif()

set(BUILT_BOOST_VERSION ${BOOST_VERSION})
set(BUILT_BOOST_INCLUDE_DIR ${OUINET_BOOST_PREFIX}/install/include)
set(BUILT_BOOST_LIBRARY_DIR ${OUINET_BOOST_PREFIX}/install/lib)
set(BUILT_BOOST_COMPONENTS ${BOOST_COMPONENTS})

function(_boost_library_filename component output_var)
    set(${output_var} "${BUILT_BOOST_LIBRARY_DIR}/${CMAKE_STATIC_LIBRARY_PREFIX}boost_${component}${CMAKE_STATIC_LIBRARY_SUFFIX}" PARENT_SCOPE)
endfunction(_boost_library_filename)

include(${CMAKE_CURRENT_LIST_DIR}/inline-boost/boost-dependencies.cmake)
_static_Boost_recursive_dependencies("${BOOST_COMPONENTS}" BOOST_DEPENDENT_COMPONENTS)
set(ENABLE_BOOST_COMPONENTS )
set(BOOST_LIBRARY_FILES )
foreach (component ${BOOST_DEPENDENT_COMPONENTS})
    if (${component} STREQUAL "unit_test_framework")
        set(ENABLE_BOOST_COMPONENTS ${ENABLE_BOOST_COMPONENTS} --with-test)
        continue()
    endif()
    set(ENABLE_BOOST_COMPONENTS ${ENABLE_BOOST_COMPONENTS} --with-${component})
    _boost_library_filename(${component} filename)
    set(BOOST_LIBRARY_FILES ${BOOST_LIBRARY_FILES} ${filename})
endforeach()

set(BOOST_PATCH_COMMAND
    cd ${OUINET_BOOST_PREFIX}/src/built_boost
)
foreach (patch ${BOOST_PATCHES})
    set(BOOST_PATCH_COMMAND ${BOOST_PATCH_COMMAND} && patch -p1 -i ${patch})
endforeach()

externalproject_add(built_boost
    URL "https://archives.boost.io/release/${BOOST_VERSION}/source/boost_${BOOST_VERSION_FILENAME}.tar.bz2"
    URL_HASH SHA256=${BOOST_VERSION_HASH}
    PREFIX ${OUINET_BOOST_PREFIX}
    BUILD_IN_SOURCE 1
    PATCH_COMMAND ${BOOST_PATCH_COMMAND}
    CONFIGURE_COMMAND ${OUINET_BOOST_CONFIGURE_COMMAND}
    BUILD_COMMAND
        ${BOOST_ENVIRONMENT} ./b2
            link=static
            threading=multi
            -j2
            #--verbose -d2 # Output exact commands when building
            --layout=system
            --prefix=${OUINET_BOOST_PREFIX}/install
            --no-cmake-config
            -q # Stop at first error
            ${ENABLE_BOOST_COMPONENTS}
            ${BOOST_ARCH_CONFIGURATION}
            install
    BUILD_BYPRODUCTS ${BOOST_LIBRARY_FILES}
    INSTALL_COMMAND ""
)

set(Boost_DIR ${CMAKE_CURRENT_LIST_DIR}/inline-boost)
list(INSERT CMAKE_MODULE_PATH 0 ${Boost_DIR})


find_package(Boost ${BOOST_VERSION} REQUIRED COMPONENTS ${BOOST_COMPONENTS})
find_package(Threads REQUIRED)


if ("${CMAKE_SYSTEM_NAME}" STREQUAL "Android")
    # Boost.Beast has a patch that uses the ANDROID definition
    # instead of the implicit __ANDROID__ one.
    # https://github.com/boostorg/beast/blob/44f37d1a11d/include/boost/beast/core/impl/file_posix.ipp#L27
    set_target_properties(Boost::boost PROPERTIES
        INTERFACE_COMPILE_DEFINITIONS "ANDROID"
    )
endif()


# gcc 8 spits out warnings from Boost.Mpl about unnecessary parentheses
# https://github.com/CauldronDevelopmentLLC/cbang/issues/26
# TODO: Perhaps do a check for Boost and gcc version before adding this flag?
set_target_properties(Boost::boost PROPERTIES
    INTERFACE_COMPILE_OPTIONS "-Wno-parentheses"
)


# Asio can be used as a header-only library _only_ if it is not used along any
# shared library boundaries. In any program using asio across a library
# boundary, both the library and the program must link asio as a shared library
# instead. Boost does not ship this library, so we need to create it.

add_library(boost_asio SHARED "${CMAKE_CURRENT_SOURCE_DIR}/lib/asio.cpp")
add_library(Boost::asio ALIAS boost_asio)
target_link_libraries(boost_asio
    PUBLIC
        Boost::boost
        Threads::Threads
        Boost::${BOOST_COROUTINE_BACKEND}
    PRIVATE
        Boost::system
)
if (${CMAKE_SYSTEM_NAME} STREQUAL "Windows" AND BOOST_VERSION GREATER_EQUAL 1.77.0)
    # explicitly link with bcrypt after Boost::filesystem
    target_link_libraries(boost_asio
        PUBLIC
            crypt32
            bcrypt)
endif()
target_compile_definitions(boost_asio
    PUBLIC
        -DBOOST_ASIO_DYN_LINK
)
target_compile_options(boost_asio
    PUBLIC -std=c++20
)

add_library(boost_asio_ssl SHARED "${CMAKE_CURRENT_SOURCE_DIR}/lib/asio_ssl.cpp")
add_library(Boost::asio_ssl ALIAS boost_asio_ssl)
target_link_libraries(boost_asio_ssl
    PUBLIC
        OpenSSL::SSL
        Boost::asio
)


# FindBoost.cmake doesn't define targets for newer versions of boost.
# Let's emulate it instead.
foreach(component ${BOOST_COMPONENTS})
    if (NOT TARGET Boost::${component})
        include(${CMAKE_CURRENT_LIST_DIR}/inline-boost/boost-dependencies.cmake)
        _static_Boost_recursive_dependencies(${component} dependencies)

        find_package(Boost ${BOOST_VERSION} REQUIRED COMPONENTS ${dependencies})
        list(GET Boost_LIBRARIES 0 imported_location)

        add_library(Boost::${component} UNKNOWN IMPORTED)
        set_target_properties(Boost::${component} PROPERTIES
            INTERFACE_INCLUDE_DIRECTORIES "${Boost_INCLUDE_DIR}"
            INTERFACE_LINK_LIBRARIES "${Boost_LIBRARIES}"
            IMPORTED_LOCATION "${imported_location}"
            IMPORTED_LINK_INTERFACE_LANGUAGES "CXX"
        )
    endif()
endforeach()<|MERGE_RESOLUTION|>--- conflicted
+++ resolved
@@ -90,13 +90,6 @@
         abi=${BOOST_ABI}
     )
 elseif (${CMAKE_SYSTEM_NAME} STREQUAL "Windows")
-<<<<<<< HEAD
-    string(TOLOWER "${CMAKE_BUILD_TYPE}" BOOST_BUILD_TYPE)
-    set(BOOST_ARCH_CONFIGURATION
-        address-model=64
-        variant=${BOOST_BUILD_TYPE}
-    )
-=======
     set(BOOST_ARCH_CONFIGURATION
         address-model=64
     )
@@ -125,7 +118,6 @@
         )
     endif()
 
->>>>>>> faaa194a
     link_libraries(ws2_32 mswsock)
 else()
     set(BOOST_ENVIRONMENT )
