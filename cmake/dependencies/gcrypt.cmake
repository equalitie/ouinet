include(ExternalProject)

if (NOT "${CMAKE_GENERATOR}" STREQUAL "Ninja")
    # Ninja doesn't support these.
    set(BUILD_JOB_SERVER_AWARE BUILD_JOB_SERVER_AWARE YES)
    set(INSTALL_JOB_SERVER_AWARE INSTALL_JOB_SERVER_AWARE YES)
endif()

set(GPGERROR_LIBRARY_BASE_FILENAME
    ${CMAKE_SHARED_LIBRARY_PREFIX}gpg-error${CMAKE_SHARED_LIBRARY_SUFFIX}
)
set(GCRYPT_LIBRARY_BASE_FILENAME
    ${CMAKE_SHARED_LIBRARY_PREFIX}gcrypt${CMAKE_SHARED_LIBRARY_SUFFIX}
)

# The order of these lists is important.
# The first entry is a regular file, the remainder are symlinks.
set(GPGERROR_LIBRARY_VERSION_FILENAMES
    ${GPGERROR_LIBRARY_BASE_FILENAME}.0.24.3
    ${GPGERROR_LIBRARY_BASE_FILENAME}.0
    ${GPGERROR_LIBRARY_BASE_FILENAME}
)
set(GCRYPT_LIBRARY_VERSION_FILENAMES
    ${GCRYPT_LIBRARY_BASE_FILENAME}.20.2.3
    ${GCRYPT_LIBRARY_BASE_FILENAME}.20
    ${GCRYPT_LIBRARY_BASE_FILENAME}
)

set(GPG_ERROR_PATCHES
    # This will not be needed once a released version supports gawk 5,
    # see <https://dev.gnupg.org/T4459> and <https://dev.gnupg.org/T4469>
    ${CMAKE_CURRENT_LIST_DIR}/inline-gpg-error/libgpg-error-gawk-compat.patch
    # This avoids having to run `aclocal` and `automake` again.
    ${CMAKE_CURRENT_LIST_DIR}/inline-gpg-error/libgpg-error-gawk-compat-in.patch
    # * src/gpgrt-int.h (_gpgrt_functions_w32_pollable): Declare with extern so
    # that strict toolchains don't get confused. see <https://dev.gnupg.org/T4356>
    ${CMAKE_CURRENT_LIST_DIR}/inline-gpg-error/libgpg-error-extern-struct-gpgrt-functions-w32-pollable.patch
)



if (${CMAKE_SYSTEM_NAME} STREQUAL "Android")
    get_filename_component(COMPILER_DIR ${CMAKE_CXX_COMPILER} DIRECTORY)
    get_filename_component(COMPILER_TOOLCHAIN_PREFIX ${_CMAKE_TOOLCHAIN_PREFIX} NAME)
    string(REGEX REPLACE "-$" "" COMPILER_HOSTTRIPLE ${COMPILER_TOOLCHAIN_PREFIX})
    # This is the same as COMPILER_HOSTTRIPLE, _except_ on arm32.
    set(COMPILER_CC_PREFIX ${COMPILER_HOSTTRIPLE})

    if (${CMAKE_SYSTEM_PROCESSOR} STREQUAL "armv7-a")
        set(COMPILER_CC_PREFIX "armv7a-linux-androideabi")
        set(GPG_ERROR_CONFIG
            "${CMAKE_CURRENT_LIST_DIR}/gpg-error-config/lock-android-32.h")
    elseif (${CMAKE_SYSTEM_PROCESSOR} STREQUAL "aarch64")
        set(GPG_ERROR_CONFIG
            "${CMAKE_CURRENT_LIST_DIR}/gpg-error-config/lock-android-64.h")
    elseif (${CMAKE_SYSTEM_PROCESSOR} STREQUAL "i686")
        set(GPG_ERROR_CONFIG
            "${CMAKE_CURRENT_LIST_DIR}/gpg-error-config/lock-android-32.h")
    elseif (${CMAKE_SYSTEM_PROCESSOR} STREQUAL "x86_64")
        set(GPG_ERROR_CONFIG
            "${CMAKE_CURRENT_LIST_DIR}/gpg-error-config/lock-android-64.h")
    else()
        message(FATAL_ERROR "Unsupported CMAKE_SYSTEM_PROCESSOR ${CMAKE_SYSTEM_PROCESSOR}")
    endif()

    set(GCRYPT_CC ${COMPILER_DIR}/${COMPILER_CC_PREFIX}${ANDROID_PLATFORM_LEVEL}-clang)
    # We need to supply an architecture/OS-specific config file,
    # and gpg-error does not supply it for most android builds.
    set(PATCH_COMMAND
        cp ${GPG_ERROR_CONFIG} ${CMAKE_CURRENT_BINARY_DIR}/gpg_error/src/gpg_error/src/syscfg/lock-obj-pub.linux-android.h
    )
    set(HOST_CONFIG "--host=${COMPILER_HOSTTRIPLE}")
    # For cross builds, gcrypt guesses an important toolchain characteristic
    # that it can't test for. Unfortunately, this guess is often wrong. This
    # value is right for android systems.
    set(UNDERSCORE_CONFIG "ac_cv_sys_symbol_underscore=no")
    set(VERSIONED_LIBRARIES 0)
elseif (${CMAKE_SYSTEM_NAME} STREQUAL "Windows")
    set(PATCH_COMMAND "true")
    set(HOST_CONFIG "--host=x86_64-w64-mingw32")
    set(VERSIONED_LIBRARIES 0)
    set(GPGERROR_LIBRARY_BASE_FILENAME ${GPGERROR_LIBRARY_BASE_FILENAME}.a)
    set(GCRYPT_LIBRARY_BASE_FILENAME ${GCRYPT_LIBRARY_BASE_FILENAME}.a)

else()
    # TODO: Should probably support non-android cross compilation here.
    set(GCRYPT_CC ${CMAKE_C_COMPILER})
    set(PATCH_COMMAND "true")
    set(HOST_CONFIG "")
    set(UNDERSCORE_CONFIG "")
    set(VERSIONED_LIBRARIES 1)
endif()

set(PATCH_COMMAND
    ${PATCH_COMMAND} && cd ${CMAKE_CURRENT_BINARY_DIR}/gpg_error/src/gpg_error
)
foreach (patch ${GPG_ERROR_PATCHES})
    set(PATCH_COMMAND ${PATCH_COMMAND} && patch -p1 -i ${patch})
endforeach()



if (CMAKE_LIBRARY_OUTPUT_DIRECTORY)
    set(GCRYPT_OUTPUT_DIRECTORY ${CMAKE_LIBRARY_OUTPUT_DIRECTORY})
else()
    set(GCRYPT_OUTPUT_DIRECTORY ${CMAKE_CURRENT_BINARY_DIR})
endif()

set(GPGERROR_BUILD_DIRECTORY
    ${CMAKE_CURRENT_BINARY_DIR}/gpg_error/out
)
set(GCRYPT_BUILD_DIRECTORY
    ${CMAKE_CURRENT_BINARY_DIR}/gcrypt/out
)



# The procedure for installing built libraries into the target directory is
# quite different for versions in which libraries are versioned
# (libgcrypt.so.20.2.3) such as linux-gnu, versus where they are not (android).
if (${VERSIONED_LIBRARIES})
    list(GET GPGERROR_LIBRARY_VERSION_FILENAMES 0 primary)
    list(REMOVE_AT GPGERROR_LIBRARY_VERSION_FILENAMES 0)

    set(GPGERROR_BYPRODUCTS ${GCRYPT_OUTPUT_DIRECTORY}/${primary})
    set(GPGERROR_INSTALL
        ${CMAKE_COMMAND} -E copy ${GPGERROR_BUILD_DIRECTORY}/lib/${primary} ${GCRYPT_OUTPUT_DIRECTORY}
    )
    foreach (filename ${GPGERROR_LIBRARY_VERSION_FILENAMES})
        set(GPGERROR_BYPRODUCTS ${GPGERROR_BYPRODUCTS}
            ${GCRYPT_OUTPUT_DIRECTORY}/${filename}
        )
        set(GPGERROR_INSTALL ${GPGERROR_INSTALL}
            && ${CMAKE_COMMAND} -E create_symlink ${primary} ${GCRYPT_OUTPUT_DIRECTORY}/${filename}
        )
    endforeach()

    list(GET GCRYPT_LIBRARY_VERSION_FILENAMES 0 primary)
    list(REMOVE_AT GCRYPT_LIBRARY_VERSION_FILENAMES 0)

    set(GCRYPT_BYPRODUCTS ${GCRYPT_OUTPUT_DIRECTORY}/${primary})
    set(GCRYPT_INSTALL
        ${CMAKE_COMMAND} -E copy ${GCRYPT_BUILD_DIRECTORY}/lib/${primary} ${GCRYPT_OUTPUT_DIRECTORY}
    )
    foreach (filename ${GCRYPT_LIBRARY_VERSION_FILENAMES})
        set(GCRYPT_BYPRODUCTS ${GCRYPT_BYPRODUCTS}
            ${GCRYPT_OUTPUT_DIRECTORY}/${filename}
        )
        set(GCRYPT_INSTALL ${GCRYPT_INSTALL}
            && ${CMAKE_COMMAND} -E create_symlink ${primary} ${GCRYPT_OUTPUT_DIRECTORY}/${filename}
        )
    endforeach()
else()
    set(GPGERROR_BYPRODUCTS ${GCRYPT_OUTPUT_DIRECTORY}/${GPGERROR_LIBRARY_BASE_FILENAME})
    set(GCRYPT_BYPRODUCTS ${GCRYPT_OUTPUT_DIRECTORY}/${GCRYPT_LIBRARY_BASE_FILENAME})

    set(GPGERROR_INSTALL
        ${CMAKE_COMMAND} -E copy ${GPGERROR_BUILD_DIRECTORY}/lib/${GPGERROR_LIBRARY_BASE_FILENAME} ${GCRYPT_OUTPUT_DIRECTORY}
    )
    set(GCRYPT_INSTALL
        ${CMAKE_COMMAND} -E copy ${GCRYPT_BUILD_DIRECTORY}/lib/${GCRYPT_LIBRARY_BASE_FILENAME} ${GCRYPT_OUTPUT_DIRECTORY}
    )
endif()

externalproject_add(gpg_error
    URL https://www.gnupg.org/ftp/gcrypt/libgpg-error/libgpg-error-1.32.tar.bz2
    URL_MD5 ef3d928a5a453fa701ecc3bb22be1c64
    PATCH_COMMAND
        "${PATCH_COMMAND}"
    CONFIGURE_COMMAND
        CC=${GCRYPT_CC}
            ./configure ${HOST_CONFIG}
            --prefix=${GPGERROR_BUILD_DIRECTORY}
<<<<<<< HEAD
    BUILD_JOB_SERVER_AWARE YES
    BUILD_COMMAND make
    BUILD_IN_SOURCE 1
    BUILD_BYPRODUCTS ${GPGERROR_BYPRODUCTS}
    INSTALL_JOB_SERVER_AWARE YES
=======
    ${BUILD_JOB_SERVER_AWARE}
    BUILD_COMMAND make
    BUILD_IN_SOURCE 1
    BUILD_BYPRODUCTS ${GPGERROR_BYPRODUCTS}
    ${INSTALL_JOB_SERVER_AWARE}
>>>>>>> b5a8e89b
    INSTALL_COMMAND
           make install
        && ${GPGERROR_INSTALL}
    PREFIX gpg_error
)

externalproject_add(gcrypt
    DEPENDS gpg_error
    URL https://www.gnupg.org/ftp/gcrypt/libgcrypt/libgcrypt-1.8.3.tar.bz2
    URL_MD5 3139c2402e844985a67fb288a930534d
    CONFIGURE_COMMAND
        CC=${GCRYPT_CC}
        ${UNDERSCORE_CONFIG}
            ./configure ${HOST_CONFIG}
            --prefix=${GCRYPT_BUILD_DIRECTORY}
            --with-libgpg-error-prefix=${GPGERROR_BUILD_DIRECTORY}
<<<<<<< HEAD
    BUILD_JOB_SERVER_AWARE YES
    BUILD_COMMAND make
    BUILD_IN_SOURCE 1
    BUILD_BYPRODUCTS ${GCRYPT_BYPRODUCTS}
    INSTALL_JOB_SERVER_AWARE YES
=======
    ${BUILD_JOB_SERVER_AWARE}
    BUILD_COMMAND make
    BUILD_IN_SOURCE 1
    BUILD_BYPRODUCTS ${GCRYPT_BYPRODUCTS}
    ${INSTALL_JOB_SERVER_AWARE}
>>>>>>> b5a8e89b
    INSTALL_COMMAND
           make install
        && ${GCRYPT_INSTALL}
    PREFIX gcrypt
)

add_library(lib_gcrypt INTERFACE)
add_dependencies(lib_gcrypt gcrypt)
add_library(lib::gcrypt ALIAS lib_gcrypt)

target_include_directories(lib_gcrypt
    INTERFACE
        ${GPGERROR_BUILD_DIRECTORY}/include
        ${GCRYPT_BUILD_DIRECTORY}/include
)
target_link_libraries(lib_gcrypt
    INTERFACE ${GCRYPT_OUTPUT_DIRECTORY}/${GCRYPT_LIBRARY_BASE_FILENAME}
)<|MERGE_RESOLUTION|>--- conflicted
+++ resolved
@@ -171,19 +171,11 @@
         CC=${GCRYPT_CC}
             ./configure ${HOST_CONFIG}
             --prefix=${GPGERROR_BUILD_DIRECTORY}
-<<<<<<< HEAD
-    BUILD_JOB_SERVER_AWARE YES
-    BUILD_COMMAND make
-    BUILD_IN_SOURCE 1
-    BUILD_BYPRODUCTS ${GPGERROR_BYPRODUCTS}
-    INSTALL_JOB_SERVER_AWARE YES
-=======
     ${BUILD_JOB_SERVER_AWARE}
     BUILD_COMMAND make
     BUILD_IN_SOURCE 1
     BUILD_BYPRODUCTS ${GPGERROR_BYPRODUCTS}
     ${INSTALL_JOB_SERVER_AWARE}
->>>>>>> b5a8e89b
     INSTALL_COMMAND
            make install
         && ${GPGERROR_INSTALL}
@@ -200,19 +192,11 @@
             ./configure ${HOST_CONFIG}
             --prefix=${GCRYPT_BUILD_DIRECTORY}
             --with-libgpg-error-prefix=${GPGERROR_BUILD_DIRECTORY}
-<<<<<<< HEAD
-    BUILD_JOB_SERVER_AWARE YES
-    BUILD_COMMAND make
-    BUILD_IN_SOURCE 1
-    BUILD_BYPRODUCTS ${GCRYPT_BYPRODUCTS}
-    INSTALL_JOB_SERVER_AWARE YES
-=======
     ${BUILD_JOB_SERVER_AWARE}
     BUILD_COMMAND make
     BUILD_IN_SOURCE 1
     BUILD_BYPRODUCTS ${GCRYPT_BYPRODUCTS}
     ${INSTALL_JOB_SERVER_AWARE}
->>>>>>> b5a8e89b
     INSTALL_COMMAND
            make install
         && ${GCRYPT_INSTALL}
