--- conflicted
+++ resolved
@@ -27,22 +27,6 @@
     ${GCRYPT_LIBRARY_BASE_FILENAME}
 )
 
-<<<<<<< HEAD
-=======
-set(GPG_ERROR_PATCHES
-    # This will not be needed once a released version supports gawk 5,
-    # see <https://dev.gnupg.org/T4459> and <https://dev.gnupg.org/T4469>
-    ${CMAKE_CURRENT_LIST_DIR}/inline-gpg-error/libgpg-error-gawk-compat.patch
-    # This avoids having to run `aclocal` and `automake` again.
-    ${CMAKE_CURRENT_LIST_DIR}/inline-gpg-error/libgpg-error-gawk-compat-in.patch
-    # * src/gpgrt-int.h (_gpgrt_functions_w32_pollable): Declare with extern so
-    # that strict toolchains don't get confused. see <https://dev.gnupg.org/T4356>
-    ${CMAKE_CURRENT_LIST_DIR}/inline-gpg-error/libgpg-error-extern-struct-gpgrt-functions-w32-pollable.patch
-)
-
-
-
->>>>>>> 4dcba955
 if (${CMAKE_SYSTEM_NAME} STREQUAL "Android")
     get_filename_component(COMPILER_DIR ${CMAKE_CXX_COMPILER} DIRECTORY)
     set(COMPILER_CC_PREFIX ${CMAKE_LIBRARY_ARCHITECTURE})
@@ -167,11 +151,8 @@
         CC=${GCRYPT_CC}
             ./configure ${HOST_CONFIG}
             --prefix=${GPGERROR_BUILD_DIRECTORY}
-<<<<<<< HEAD
             --enable-install-gpg-error-config
-=======
     ${BUILD_JOB_SERVER_AWARE}
->>>>>>> 4dcba955
     BUILD_COMMAND make
     BUILD_IN_SOURCE 1
     BUILD_BYPRODUCTS ${GPGERROR_BYPRODUCTS}
@@ -193,11 +174,8 @@
             ./configure ${HOST_CONFIG}
             --prefix=${GCRYPT_BUILD_DIRECTORY}
             --with-libgpg-error-prefix=${GPGERROR_BUILD_DIRECTORY}
-<<<<<<< HEAD
             --disable-doc
-=======
     ${BUILD_JOB_SERVER_AWARE}
->>>>>>> 4dcba955
     BUILD_COMMAND make
     BUILD_IN_SOURCE 1
     BUILD_BYPRODUCTS ${GCRYPT_BYPRODUCTS}
