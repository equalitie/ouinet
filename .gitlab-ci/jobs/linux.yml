--- conflicted
+++ resolved
@@ -1,12 +1,8 @@
 variables:
-<<<<<<< HEAD
+  TARGET_PLATFORM: 'linux'
   WITH_EXPERIMENTAL: 'OFF'
   BUILD_PATH: 'build/$TARGET_PLATFORM-experimental_$WITH_EXPERIMENTAL'
-=======
-  TARGET_PLATFORM: 'linux'
-  BUILD_PATH: 'build/$TARGET_PLATFORM'
   BUILD_TYPE: 'Debug'
->>>>>>> c44c38b5
   BUILDER_IMAGE: '$CI_REGISTRY_IMAGE:$TARGET_PLATFORM-builder'
   CMAKE_VERSION: "3.31.7-linux-x86_64"
   WITH_ASAN: "OFF"
@@ -35,14 +31,9 @@
     - source $CI_PROJECT_DIR/scripts/install-cmake.sh $CMAKE_VERSION
     - mkdir -p $CI_PROJECT_DIR/$BUILD_PATH
     - cd $BUILD_PATH
-<<<<<<< HEAD
-    - cmake $CI_PROJECT_DIR -DBOOST_VERSION=$BOOST_VERSION -DWITH_EXPERIMENTAL=$WITH_EXPERIMENTAL
-    - make -j `nproc`
-=======
-    - echo cmake -S $CI_PROJECT_DIR -B $CI_PROJECT_DIR/$BUILD_PATH -DCMAKE_BUILD_TYPE=$BUILD_TYPE -DBOOST_VERSION=$BOOST_VERSION -DWITH_ASAN=$WITH_ASAN
-    - cmake -S $CI_PROJECT_DIR -B $CI_PROJECT_DIR/$BUILD_PATH -DCMAKE_BUILD_TYPE=$BUILD_TYPE -DBOOST_VERSION=$BOOST_VERSION -DWITH_ASAN=$WITH_ASAN
+    - echo cmake -S $CI_PROJECT_DIR -B $CI_PROJECT_DIR/$BUILD_PATH -DCMAKE_BUILD_TYPE=$BUILD_TYPE -DBOOST_VERSION=$BOOST_VERSION -DWITH_ASAN=$WITH_ASAN  -DWITH_EXPERIMENTAL=$WITH_EXPERIMENTAL
+    - cmake -S $CI_PROJECT_DIR -B $CI_PROJECT_DIR/$BUILD_PATH -DCMAKE_BUILD_TYPE=$BUILD_TYPE -DBOOST_VERSION=$BOOST_VERSION -DWITH_ASAN=$WITH_ASAN  -DWITH_EXPERIMENTAL=$WITH_EXPERIMENTAL
     - cmake --build $CI_PROJECT_DIR/$BUILD_PATH -- -j `nproc`
->>>>>>> c44c38b5
 
 .linux-unit-cpp-test:
   stage: test
