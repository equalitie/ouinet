--- conflicted
+++ resolved
@@ -23,7 +23,6 @@
     - job: 'linux / prepare-builder-image'
       optional: true
 
-<<<<<<< HEAD
 linux / build-experimental:
   variables:
     BOOST_VERSION: "1.79.0"
@@ -35,12 +34,9 @@
       optional: true
   allow_failure: true
 
-linux / unit-test:
-=======
 linux / unit-cpp-test:
   variables:
     TARGET_PLATFORM: 'linux'
->>>>>>> 57dca17b
   extends:
     .linux-unit-cpp-test
   needs:
@@ -73,7 +69,6 @@
   before_script:
     - ln -s /usr/bin/python3 /usr/bin/python
 
-<<<<<<< HEAD
 linux / integration-test-experimental:
   variables:
     WITH_EXPERIMENTAL: "ON"
@@ -83,7 +78,8 @@
     ['linux / unit-test-experimental']
   before_script:
     - ln -s /usr/bin/python3 /usr/bin/python
-=======
+  allow_failure: true
+
 linux / build-asan:
   variables:
     TARGET_PLATFORM: 'linux'
@@ -107,7 +103,6 @@
     .linux-unit-cpp-test
   needs:
     ['linux / build-asan']
->>>>>>> 57dca17b
   allow_failure: true
 
 linux / build-prod-image:
