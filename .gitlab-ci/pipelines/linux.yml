--- conflicted
+++ resolved
@@ -15,11 +15,8 @@
 linux / build:
   variables:
     BOOST_VERSION: "1.87.0"
-<<<<<<< HEAD
     TARGET_PLATFORM: 'linux'
-=======
     CMAKE_VERSION: "3.31.7-linux-x86_64"
->>>>>>> 5d8389eb
   extends:
     .linux-build
   needs:
