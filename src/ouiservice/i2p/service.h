#pragma once

#include <memory>

#include <boost/asio.hpp>

#include "client.h"
#include "server.h"
#include "i2cp_server.h"

#include "tunneller_service.h"

#include "tunneller_service.h"

#include "../../ouiservice.h"

namespace i2p::client {
    class ClientDestination;
    class AddressBook;
<<<<<<< HEAD
}}
=======
    class I2CPServer;
}
>>>>>>> 7a1f174e

namespace ouinet::ouiservice::i2poui {

class Service : public std::enable_shared_from_this<Service> {
public:
    // because by default to prioritize bypassing censorship over providing high-level of anominty
    // the default tunnel length is set to 1 (rather than 3 by default), that makes I2P connections faster
    Service(const std::string& datadir, const AsioExecutor&, const size_t _number_of_hops_per_tunnel = 1);

    Service(const Service&) = delete;
    Service& operator=(const Service&) = delete;

    Service(Service&&) = delete;
    Service& operator=(Service&&) = delete;

    ~Service();

    uint32_t  get_i2p_tunnel_ready_timeout() { return 5*60; /* 5 minutes */ };

    AsioExecutor get_executor() { return _exec; };

    std::shared_ptr<i2p::client::ClientDestination> get_local_destination () const { return _local_destination; };

    std::unique_ptr<Server> build_server(const std::string& private_key_filename);
    std::unique_ptr<Client> build_client(const std::string& target_id);

<<<<<<< HEAD
  // simply start the I2CP server on the pre-defined port
  void start_i2cp_server();

  // simply the tunneller service for testing bittorent dht over i2p
  void start_tunneller_service();
  
protected:
  void load_known_hosts_to_address_book();

    AsioExecutor _exec;
    std::string _data_dir;
    // all client tunnels share local destination, because destination is expensive    
  std::shared_ptr<i2p::client::ClientDestination> _local_destination;

     //We run an address book as soon as we start the the i2pd daemon simialr to i2pd client
  i2p::client::AddressBook* _i2p_address_book;  

  std::unique_ptr<I2CPServer> _i2cpserver;
  std::unique_ptr<TunnellerService> _i2p_tunneller;
  
=======
    // simply start the I2CP server on the pre-defined port
    void start_i2cp_server();

    // simply the tunneller service for testing bittorent dht over i2p
    void start_tunneller_service();
  
protected:
    void load_known_hosts_to_address_book();

    AsioExecutor _exec;
    std::string _data_dir;

    // all client tunnels share local destination, because destination is expensive
    std::shared_ptr<i2p::client::ClientDestination> _local_destination;

    // We run an address book as soon as we start the the i2pd daemon simialr to i2pd client
    std::unique_ptr<i2p::client::AddressBook> _i2p_address_book;

    std::unique_ptr<i2p::client::I2CPServer> _i2cpserver;
    std::unique_ptr<TunnellerService> _i2p_tunneller;
>>>>>>> 7a1f174e
};

} // namespaces<|MERGE_RESOLUTION|>--- conflicted
+++ resolved
@@ -10,27 +10,21 @@
 
 #include "tunneller_service.h"
 
-#include "tunneller_service.h"
-
 #include "../../ouiservice.h"
 
 namespace i2p::client {
     class ClientDestination;
     class AddressBook;
-<<<<<<< HEAD
-}}
-=======
     class I2CPServer;
 }
->>>>>>> 7a1f174e
 
 namespace ouinet::ouiservice::i2poui {
 
 class Service : public std::enable_shared_from_this<Service> {
 public:
-    // because by default to prioritize bypassing censorship over providing high-level of anominty
-    // the default tunnel length is set to 1 (rather than 3 by default), that makes I2P connections faster
-    Service(const std::string& datadir, const AsioExecutor&, const size_t _number_of_hops_per_tunnel = 1);
+    // because by default usage of i2p service is to  prioritize anominty 
+    // the default tunnel length is set to 3. To makes I2P connections faster this could be reduced to 1
+    Service(const std::string& datadir, const AsioExecutor&, const size_t _number_of_hops_per_tunnel = 3);
 
     Service(const Service&) = delete;
     Service& operator=(const Service&) = delete;
@@ -49,28 +43,6 @@
     std::unique_ptr<Server> build_server(const std::string& private_key_filename);
     std::unique_ptr<Client> build_client(const std::string& target_id);
 
-<<<<<<< HEAD
-  // simply start the I2CP server on the pre-defined port
-  void start_i2cp_server();
-
-  // simply the tunneller service for testing bittorent dht over i2p
-  void start_tunneller_service();
-  
-protected:
-  void load_known_hosts_to_address_book();
-
-    AsioExecutor _exec;
-    std::string _data_dir;
-    // all client tunnels share local destination, because destination is expensive    
-  std::shared_ptr<i2p::client::ClientDestination> _local_destination;
-
-     //We run an address book as soon as we start the the i2pd daemon simialr to i2pd client
-  i2p::client::AddressBook* _i2p_address_book;  
-
-  std::unique_ptr<I2CPServer> _i2cpserver;
-  std::unique_ptr<TunnellerService> _i2p_tunneller;
-  
-=======
     // simply start the I2CP server on the pre-defined port
     void start_i2cp_server();
 
@@ -91,7 +63,6 @@
 
     std::unique_ptr<i2p::client::I2CPServer> _i2cpserver;
     std::unique_ptr<TunnellerService> _i2p_tunneller;
->>>>>>> 7a1f174e
 };
 
 } // namespaces