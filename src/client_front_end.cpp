#include "client_front_end.h"
#include "generic_stream.h"
#include "cache/cache_client.h"
#include "cache/btree.h"
#include "util.h"
#include "util/bytes.h"
#include "defer.h"
#include "client_config.h"

// For parsing BEP44 insertion data.
#include "bittorrent/mutable_data.h"
#include "cache/descidx.h"
#include "cache/http_desc.h"

#include <boost/optional/optional_io.hpp>
#include <boost/date_time/posix_time/posix_time.hpp>
#include <boost/format.hpp>
#include <boost/regex.hpp>
#include <network/uri.hpp>
#include <json.hpp>


using namespace std;
using namespace ouinet;
using json = nlohmann::json;

using Request = ClientFrontEnd::Request;
using Response = ClientFrontEnd::Response;
using boost::optional;

static string now_as_string() {
    namespace pt = boost::posix_time;
    auto entry_ts = pt::microsec_clock::universal_time();
    return pt::to_iso_extended_string(entry_ts);
}

struct ToggleInput {
    beast::string_view text;
    beast::string_view name;
    char shortcut;
    bool current_value;
};

namespace ouinet { // Need namespace here for argument-dependent-lookups to work

ostream& operator<<(ostream& os, const ToggleInput& i) {
    auto cur_value  = i.current_value ? "enabled" : "disabled";
    auto next_value = i.current_value ? "disable" : "enable";

    return os <<
          "<form method=\"get\">\n"
          "    " << i.text << ": " << cur_value << "&nbsp;"
                    "<input type=\"submit\" "
                           "name=\""  << i.name << "\" "
                           "accesskey=\""  << i.shortcut << "\" "
                           "value=\"" << next_value << "\"/>\n"
          "</form>\n";
}

static ostream& operator<<(ostream& os, const std::chrono::steady_clock::duration& d) {
    using namespace chrono;

    unsigned int secs = duration_cast<seconds>(d).count();

    unsigned int hours   = secs / (60*60);   secs -= hours*60*60;
    unsigned int minutes = secs / 60;        secs -= minutes*60;

    if (hours)   { os << hours   << "h"; }
    if (minutes) { os << minutes << "m"; }

    return os << secs << "s";
}

static ostream& operator<<(ostream& os, const ClientFrontEnd::Task& task) {

    return os << task.id() << "| " << task.duration() << " | " << task.name();
}

} // ouinet namespace

void ClientFrontEnd::handle_ca_pem( const Request& req, Response& res, stringstream& ss
                                  , const CACertificate& ca)
{
    res.set(http::field::content_type, "application/x-x509-ca-cert");
    res.set(http::field::content_disposition, "inline");

    ss << ca.pem_certificate();
}

void ClientFrontEnd::handle_upload( const Request& req, Response& res, stringstream& ss
                                  , CacheClient* cache_client
                                  , const ClientConfig& config
                                  , asio::yield_context yield)
{
    static const string req_ctype = "application/octet-stream";

    auto result = http::status::ok;
    res.set(http::field::content_type, "application/json");
    string err, cid;

    if (req.method() != http::verb::post) {
        result = http::status::method_not_allowed;
        err = "request method is not POST";
    } else if (req[http::field::content_type] != req_ctype) {
        result = http::status::unsupported_media_type;
        err = "request content type is not " + req_ctype;
    } else if (!req[http::field::expect].empty()) {
        // TODO: Support ``Expect: 100-continue`` as cURL does,
        // e.g. to spot too big files before receiving the body.
        result = http::status::expectation_failed;
        err = "sorry, request expectations are not supported";
    } else if (!cache_client || !config.is_cache_access_enabled()) {
        result = http::status::service_unavailable;
        err = "cache access is not available";
    } else {  // perform the upload
        sys::error_code ec;
        cid = cache_client->ipfs_add(req.body(), yield[ec]);
        if (ec) {
            result = http::status::internal_server_error;
            err = "failed to seed data to the cache";
        }
    }

    res.result(result);
    if (err.empty())
        ss << "{\"data_links\": [\"ipfs:/ipfs/" << cid << "\"]}";
    else
        ss << "{\"error\": \"" << err << "\"}";
}

static bool percent_decode(const string& in, string& out) {
    try {
        network::uri::decode(begin(in), end(in), back_inserter(out));
    } catch (const network::percent_decoding_error&) {
        return false;
    }
    return true;
}

static string percent_encode_all(const string& in) {
    // The URI library interface for doing this is really cumbersome
    // and we do not need a minimal or canonical encoding,
    // just something to allow passing the URI as a query argument
    // and avoid HTML inlining issues.
    // So we just encode everything but unreserved characters.
    stringstream outss;
    for (auto c : in)
        // Taken from <https://en.wikipedia.org/wiki/Percent-encoding#Types_of_URI_characters>.
        if ( (('0' <= c) && (c <= '9'))
             || (('A' <= c) && (c <= 'Z'))
             || (('a' <= c) && (c <= 'z'))
             || (c == '-') || (c == '_') || (c == '.') || (c == '~') )
            outss << c;
        else
            outss << boost::format("%%%02X") % static_cast<int>(c);
    return outss.str();
}

static string html_desc_link(const string& uri) {
    // TODO: Escape URL for HTML link text.
    return util::str( "<a href=\"/api/descriptor?uri=", percent_encode_all(uri), "\">"
                    , uri, "</a><br/>\n");
};

static void write_btree_desc_list( CacheClient* cache_client
                                 , stringstream& ss
                                 , asio::yield_context yield)
{
    auto btree = cache_client->get_btree();

    if (!btree) {
        ss << "Cache does not sport BTree";
        return;
    }

    ss << "Index CID: " << btree->root_hash() << "<br/>\n";

    sys::error_code ec;
    Cancel cancel; // TODO: This should come from above
    auto iter = btree->begin(cancel, yield[ec]);

    if (ec) {
        ss << "Failed to retrieve BTree iterator: " << ec.message();
        return;
    }

    while (!iter.is_end()) {
        ss << html_desc_link(iter.key());

        iter.advance(cancel, yield[ec]);

        if (ec) {
            ss << "Failed enumerate the entire BTree: " << ec.message();
            return;
        }
    }
}

<<<<<<< HEAD
void ClientFrontEnd::handle_descriptor( const Request& req, Response& res, stringstream& ss
                                      , CacheClient* cache_client
                                      , const ClientConfig& config
                                      , asio::yield_context yield)
=======
static void write_bep44_desc_list( CacheClient* cache_client
                                 , stringstream& ss
                                 , asio::yield_context yield)
{
    ss << "URI descriptors published by this client:<br/>\n";
    ss << "TODO";
}

void ClientFrontEnd::handle_enumerate_index( const ClientConfig& config
                                           , const Request& req
                                           , Response& res
                                           , stringstream& ss
                                           , CacheClient* cache_client
                                           , asio::yield_context yield)
{
    res.set(http::field::content_type, "text/html");

    ss << "<!DOCTYPE html>\n"
           "<html>\n"
           "</html>\n"
           "<body style=\"font-family:monospace;white-space:nowrap;font-size:small\">\n";

    auto on_exit = defer([&] { ss << "</body></html>\n"; });

    if (!cache_client) {
        ss << "Cache is not initialized";
        return;
    }

    switch (config.cache_index_type()) {
        // These shall not raise an error but report it on `ss` as HTML.
        case (IndexType::btree): 
            write_btree_desc_list(cache_client, ss, yield);
            break;
        case (IndexType::bep44): 
            write_bep44_desc_list(cache_client, ss, yield);
            break;
        default:
          ss << "Unknown index type";
    }
}

void ClientFrontEnd::handle_descriptor( const ClientConfig& config
                                      , const Request& req, Response& res, stringstream& ss
                                      , CacheClient* cache_client, asio::yield_context yield)
>>>>>>> 40e27c12
{
    auto result = http::status::ok;
    res.set(http::field::content_type, "application/json");
    string err;

    static const boost::regex uriqarx("[\\?&]uri=([^&]*)");
    boost::smatch urimatch;  // contains percent-encoded URI
    string uri;  // after percent-decoding
    auto target = req.target().to_string();  // copy to preserve regex result

    string file_descriptor;

    if (req.method() != http::verb::get) {
        result = http::status::method_not_allowed;
        err = "request method is not GET";
    } else if (!boost::regex_search(target, urimatch, uriqarx)) {
        result = http::status::bad_request;
        err = "missing \"uri\" query argument";
    } else if (!percent_decode(urimatch[1], uri)) {
        result = http::status::bad_request;
        err = "illegal encoding of URI argument";
    } else if (!cache_client || !config.is_cache_access_enabled()) {
        result = http::status::service_unavailable;
        err = "cache access is not available";
    } else {  // perform the query
        sys::error_code ec;

        Cancel cancel; // TODO: This should come from above
        file_descriptor = cache_client->get_descriptor( key_from_http_url(uri)
                                                      , config.cache_index_type()
                                                      , cancel
                                                      , yield[ec]);

        if (ec == asio::error::not_found) {
            result = http::status::not_found;
            err = "URI was not found in the cache";
        } else if (ec) {
            result = http::status::internal_server_error;
            err = "failed to look up URI descriptor in the cache";
        }
    }

    res.result(result);

    if (err.empty())
        ss << file_descriptor;
    else
        ss << "{\"error\": \"" << err << "\"}";
}

// Extract URL from BEP44 insertion data containing an inlined descriptor
// (linked descriptors are not yet supported).
static
string url_from_bep44(const string& data, Cancel& cancel, asio::yield_context yield)
{
    string url;
    sys::error_code ec;
    try {
        auto item = bittorrent::MutableDataItem::bdecode(data);  // opt<bep44/m>
        if (!item) throw invalid_argument("");

        auto desc_path = item->value.as_string();  // opt<path to serialized desc>
        if (!desc_path) throw invalid_argument("");

        static auto desc_load = [](auto, auto&, auto y) {  // TODO: support linked descriptors
                                    return or_throw(y, asio::error::operation_not_supported, "");
                                };
        auto desc_data = descriptor::from_path( *desc_path, desc_load
                                              , cancel, yield[ec]);  // serialized desc
        if (ec) throw invalid_argument("");

        auto desc = Descriptor::deserialize(desc_data);  // opt<desc>
        if (!desc) throw invalid_argument("");

        url = move(desc->url);
    } catch (invalid_argument _) {
        ec = asio::error::invalid_argument;
    }
    return or_throw(yield, ec, move(url));
}

void ClientFrontEnd::handle_insert_bep44( const Request& req, Response& res, stringstream& ss
                                        , CacheClient* cache_client, asio::yield_context yield)
{
    static const string req_ctype = "application/x-bittorrent";

    auto result = http::status::ok;
    res.set(http::field::content_type, "application/json");
    string err, key;

    if (req.method() != http::verb::post) {
        result = http::status::method_not_allowed;
        err = "request method is not POST";
    } else if (req[http::field::content_type] != req_ctype) {
        result = http::status::unsupported_media_type;
        err = "request content type is not " + req_ctype;
    } else if (!req[http::field::expect].empty()) {
        // TODO: Support ``Expect: 100-continue`` as cURL does,
        // e.g. to spot too big files before receiving the body.
        result = http::status::expectation_failed;
        err = "sorry, request expectations are not supported";
    } else {  // perform the insertion
        sys::error_code ec;
        Cancel cancel; // TODO: This should come from above

        // `ClientIndex` does not know about descriptor format,
        // and `CacheClient` does not know about BEP44 format,
        // so the proper place to extract the URL from insertion data is here.
        auto body = req.body();
        auto url = url_from_bep44(body, cancel, yield[ec]);
        if (!ec)
            key = cache_client->insert_mapping( url
                                              , move(body)
                                              , IndexType::bep44
                                              , cancel
                                              , yield[ec]);

        if (ec == asio::error::operation_not_supported) {
            result = http::status::service_unavailable;
            err = "BEP44 index is not enabled";
        } else if (ec == asio::error::invalid_argument) {
            result = http::status::unprocessable_entity;
            err = "malformed, incomplete or forged insertion data";
        } else if (ec) {
            result = http::status::internal_server_error;
            err = "failed to insert entry in index";
        }
    }

    res.result(result);
    if (err.empty())
        ss << "{\"key\": \"" << key << "\"}";
    else
        ss << "{\"error\": \"" << err << "\"}";
}

void ClientFrontEnd::handle_portal( ClientConfig& config
                                  , const Request& req, Response& res, stringstream& ss
                                  , CacheClient* cache_client)
{
    res.set(http::field::content_type, "text/html");

    auto target = req.target();

    if (target.find('?') != string::npos) {
        // XXX: Extra primitive value parsing.
        if (target.find("?origin_access=enable") != string::npos) {
            config.is_origin_access_enabled(true);
        }
        else if (target.find("?origin_access=disable") != string::npos) {
            config.is_origin_access_enabled(false);
        }
        else if (target.find("?proxy_access=enable") != string::npos) {
            config.is_proxy_access_enabled(true);
        }
        else if (target.find("?proxy_access=disable") != string::npos) {
            config.is_proxy_access_enabled(false);
        }
        else if (target.find("?injector_proxy=enable") != string::npos) {
            config.is_injector_access_enabled(true);
        }
        else if (target.find("?injector_proxy=disable") != string::npos) {
            config.is_injector_access_enabled(false);
        }
        else if (target.find("?auto_refresh=enable") != string::npos) {
            _auto_refresh_enabled = true;
        }
        else if (target.find("?auto_refresh=disable") != string::npos) {
            _auto_refresh_enabled = false;
        }
        else if (target.find("?ipfs_cache=enable") != string::npos) {
            config.is_cache_access_enabled(true);
        }
        else if (target.find("?ipfs_cache=disable") != string::npos) {
            config.is_cache_access_enabled(false);
        }

        // Redirect back to the portal.
        ss << "<!DOCTYPE html>\n"
               "<html>\n"
               "    <head>\n"
               "        <meta http-equiv=\"refresh\" content=\"0; url=./\"/>\n"
               "    </head>\n"
               "</html>\n";
        return;
    }

    ss << "<!DOCTYPE html>\n"
          "<html>\n"
          "    <head>\n";
    if (_auto_refresh_enabled) {
        ss << "      <meta http-equiv=\"refresh\" content=\"5\"/>\n";
    }
    ss << "      <style>\n"
          "        * {\n"
          "            font-family: \"Courier New\";\n"
          "            font-size: 10pt; }\n"
          "          }\n"
          "      </style>\n"
          "    </head>\n"
          "    <body>\n";

    // TODO: Do some browsers require P12 instead of PEM?
    ss << "      <p><a href=\"ca.pem\">Install client-specific CA certificate for HTTPS support</a>.\n"
          "      This certificate will only be used by your Ouinet-enabled applications in this device.\n"
          "      Verification of HTTPS content coming from the cache will be performed by injectors or publishers\n"
          "      that you have configured your Ouinet client to trust.\n"
          "      Verification of HTTPS content coming from the origin will be performed by your Ouinet client\n"
          "      using system-accepted Certification Authorities.</p>\n";

<<<<<<< HEAD
    ss << ToggleInput{"Auto refresh",   "auto_refresh",   _auto_refresh_enabled};
    ss << ToggleInput{"Origin access", "origin_access", config.is_origin_access_enabled()};
    ss << ToggleInput{"Proxy access", "proxy_access", config.is_proxy_access_enabled()};
    ss << ToggleInput{"Injector proxy", "injector_proxy", config.is_injector_access_enabled()};
    ss << ToggleInput{"Distributed Cache",     "ipfs_cache",     config.is_cache_access_enabled()};

    ss << "<br>\n";
    ss << "<form action=\"/api/descriptor\" method=\"get\">\n"
       << "    Query URI descriptor: <input name=\"uri\"/ placeholder=\"URI\" size=\"100\">\n"
       << "    <input type=\"submit\" value=\"Submit\"/>\n"
       << "</form>\n";
=======
    ss << ToggleInput{"<u>A</u>uto refresh",   "auto_refresh",   'a', _auto_refresh_enabled};
    ss << ToggleInput{"<u>O</u>rigin access",  "origin_access",  'o', config.is_origin_access_enabled()};
    ss << ToggleInput{"<u>P</u>roxy access",   "proxy_access",   'p', config.is_proxy_access_enabled()};
    ss << ToggleInput{"<u>I</u>njector proxy", "injector_proxy", 'i', _injector_proxying_enabled};
    ss << ToggleInput{"IPFS <u>C</u>ache",     "ipfs_cache",     'c', _ipfs_cache_enabled};
>>>>>>> 40e27c12

    ss << "<br>\n";
    ss << "Now: " << now_as_string()  << "<br>\n";
    ss << "Injector endpoint: " << config.injector_endpoint() << "<br>\n";

    if (_show_pending_tasks) {
        ss << "        <h2>Pending tasks " << _pending_tasks.size() << "</h2>\n";
        ss << "        <ul>\n";
        for (auto& task : _pending_tasks) {
            ss << "            <li><pre>" << task << "</pre></li>\n";
        }
        ss << "        </ul>\n";
    }

    if (cache_client) {
        ss << "        Our IPFS ID (IPNS): " << cache_client->ipfs_id() << "<br>\n";
        ss << "        <h2>Index</h2>\n";
        ss << "        <a href=\"index.html\">List URI descriptors</a> known to client.\n"
              "        Others may be available over the network.\n"
              "        Please use the box below to query the descriptor of an arbitrary URI without fetching the associated content.<br>\n";

        ss << "        <br>\n";
        ss << "        <form action=\"/api/descriptor\" method=\"get\">\n"
           << "            Query URI descriptor: <input name=\"uri\"/ placeholder=\"URI\" size=\"100\">\n"
           << "        <input type=\"submit\" value=\"Submit\"/>\n"
           << "        </form>\n";

        auto bep44_pk = config.index_bep44_pub_key();
        auto bep44_pk_s = bep44_pk ? util::bytes::to_hex(bep44_pk->serialize()) : "";
        ss << "        <br>\n";
        ss << "        BEP44 public key: " << bep44_pk_s << "<br>\n";
        ss << "        B-tree IPNS: " << cache_client->ipns() << "<br>\n";
        ss << "        B-tree IPFS: " << cache_client->ipfs() << "<br>\n";
    }

    ss << "    </body>\n"
          "</html>\n";
}

void ClientFrontEnd::handle_status( ClientConfig& config
                                  , const Request& req, Response& res, stringstream& ss
                                  , CacheClient* cache_client)
{
    res.set(http::field::content_type, "application/json");

    json response = {
        {"auto_refresh", _auto_refresh_enabled},
        {"origin_access", config.is_origin_access_enabled()},
        {"proxy_access", config.is_proxy_access_enabled()},
        {"injector_proxy", config.is_injector_access_enabled()},
        {"ipfs_cache", config.is_cache_access_enabled()},
     // https://github.com/nlohmann/json#arbitrary-types-conversions
     // {"misc", {
         // {"injector_endpoint", config.injector_endpoint()},
         // {"pending_tasks", _pending_tasks},
         // {"our_ipfs_id", cache_client->ipfs_id()},
         // {"cache_ipns_id", cache_client->ipns()},
         // {"cache_ipns_id", cache_client->ipfs()}
     // }}
    };

    ss << response;
}

Response ClientFrontEnd::serve( ClientConfig& config
                              , const Request& req
                              , CacheClient* cache_client
                              , const CACertificate& ca
                              , asio::yield_context yield)
{
    Response res{http::status::ok, req.version()};
    res.set(http::field::server, BOOST_BEAST_VERSION_STRING);
    res.keep_alive(false);

    stringstream ss;

    util::url_match url;
    match_http_url(req.target(), url);

    auto path = !url.path.empty() ? url.path : req.target().to_string();

    if (path == "/ca.pem") {
        handle_ca_pem(req, res, ss, ca);
    } else if (path == "/index.html") {
        sys::error_code ec_;  // shouldn't throw, but just in case
        handle_enumerate_index(config, req, res, ss, cache_client, yield[ec_]);
    } else if (path == "/api/upload") {
        sys::error_code ec_;  // shouldn't throw, but just in case
        handle_upload(req, res, ss, cache_client, config, yield[ec_]);
    } else if (path == "/api/descriptor") {
        sys::error_code ec_;  // shouldn't throw, but just in case
<<<<<<< HEAD
        handle_descriptor(req, res, ss, cache_client, config, yield[ec_]);
=======
        handle_descriptor(config, req, res, ss, cache_client, yield[ec_]);
>>>>>>> 40e27c12
    } else if (path == "/api/insert/bep44") {
        sys::error_code ec_;  // shouldn't throw, but just in case
        handle_insert_bep44(req, res, ss, cache_client, yield[ec_]);
    } else if (path == "/api/status") {
        handle_status(config, req, res, ss, cache_client);
    } else {
        handle_portal(config, req, res, ss, cache_client);
    }

    Response::body_type::reader reader(res, res.body());
    sys::error_code ec;
    reader.put(asio::buffer(ss.str()), ec);
    assert(!ec);

    res.prepare_payload();

    return res;
}
<|MERGE_RESOLUTION|>--- conflicted
+++ resolved
@@ -196,12 +196,6 @@
     }
 }
 
-<<<<<<< HEAD
-void ClientFrontEnd::handle_descriptor( const Request& req, Response& res, stringstream& ss
-                                      , CacheClient* cache_client
-                                      , const ClientConfig& config
-                                      , asio::yield_context yield)
-=======
 static void write_bep44_desc_list( CacheClient* cache_client
                                  , stringstream& ss
                                  , asio::yield_context yield)
@@ -247,7 +241,6 @@
 void ClientFrontEnd::handle_descriptor( const ClientConfig& config
                                       , const Request& req, Response& res, stringstream& ss
                                       , CacheClient* cache_client, asio::yield_context yield)
->>>>>>> 40e27c12
 {
     auto result = http::status::ok;
     res.set(http::field::content_type, "application/json");
@@ -458,25 +451,11 @@
           "      Verification of HTTPS content coming from the origin will be performed by your Ouinet client\n"
           "      using system-accepted Certification Authorities.</p>\n";
 
-<<<<<<< HEAD
-    ss << ToggleInput{"Auto refresh",   "auto_refresh",   _auto_refresh_enabled};
-    ss << ToggleInput{"Origin access", "origin_access", config.is_origin_access_enabled()};
-    ss << ToggleInput{"Proxy access", "proxy_access", config.is_proxy_access_enabled()};
-    ss << ToggleInput{"Injector proxy", "injector_proxy", config.is_injector_access_enabled()};
-    ss << ToggleInput{"Distributed Cache",     "ipfs_cache",     config.is_cache_access_enabled()};
-
-    ss << "<br>\n";
-    ss << "<form action=\"/api/descriptor\" method=\"get\">\n"
-       << "    Query URI descriptor: <input name=\"uri\"/ placeholder=\"URI\" size=\"100\">\n"
-       << "    <input type=\"submit\" value=\"Submit\"/>\n"
-       << "</form>\n";
-=======
     ss << ToggleInput{"<u>A</u>uto refresh",   "auto_refresh",   'a', _auto_refresh_enabled};
     ss << ToggleInput{"<u>O</u>rigin access",  "origin_access",  'o', config.is_origin_access_enabled()};
     ss << ToggleInput{"<u>P</u>roxy access",   "proxy_access",   'p', config.is_proxy_access_enabled()};
-    ss << ToggleInput{"<u>I</u>njector proxy", "injector_proxy", 'i', _injector_proxying_enabled};
-    ss << ToggleInput{"IPFS <u>C</u>ache",     "ipfs_cache",     'c', _ipfs_cache_enabled};
->>>>>>> 40e27c12
+    ss << ToggleInput{"<u>I</u>njector proxy", "injector_proxy", 'i', config.is_injector_access_enabled()};
+    ss << ToggleInput{"Distributed <u>C</u>ache", "ipfs_cache",  'c', config.is_cache_access_enabled()};
 
     ss << "<br>\n";
     ss << "Now: " << now_as_string()  << "<br>\n";
@@ -568,11 +547,7 @@
         handle_upload(req, res, ss, cache_client, config, yield[ec_]);
     } else if (path == "/api/descriptor") {
         sys::error_code ec_;  // shouldn't throw, but just in case
-<<<<<<< HEAD
-        handle_descriptor(req, res, ss, cache_client, config, yield[ec_]);
-=======
         handle_descriptor(config, req, res, ss, cache_client, yield[ec_]);
->>>>>>> 40e27c12
     } else if (path == "/api/insert/bep44") {
         sys::error_code ec_;  // shouldn't throw, but just in case
         handle_insert_bep44(req, res, ss, cache_client, yield[ec_]);
