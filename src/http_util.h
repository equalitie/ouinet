#pragma once

#include <cstdint>
#include "namespaces.h"
#include <cstdint>
#include <string>

#include <boost/lexical_cast.hpp>
#include <boost/algorithm/string.hpp>
#include <boost/beast/http/fields.hpp>
#include <boost/beast/http/message.hpp>
#include <boost/beast/http/empty_body.hpp>
#include <boost/beast/http/string_body.hpp>
#include <boost/beast/http/write.hpp>
#include <boost/date_time/posix_time/posix_time.hpp>

#include "constants.h"
#include "default_timeout.h"
#include "or_throw.h"
#include "util.h"
#include "util/signal.h"
#include "util/watch_dog.h"
#include "util/keep_alive.h"

namespace ouinet {

namespace util {

// Get the host and port a request refers to,
// either from the ``Host:`` header or from the target URI.
// IPv6 addresses are returned without brackets.
std::pair<std::string, std::string>
get_host_port(const http::request_header<>&);

///////////////////////////////////////////////////////////////////////////////
// Helps parsing and printing contents of `Content-Range` headers.
struct HttpResponseByteRange {
    size_t first;
    size_t last;
    // Total size of the document (if known)
    boost::optional<size_t> length;

    static
    boost::optional<HttpResponseByteRange>
    parse(boost::string_view);

    bool
    matches_length(size_t) const;

    bool
    matches_length(boost::string_view) const;
};

std::ostream&
operator<<(std::ostream&, const HttpResponseByteRange&);

struct HttpRequestByteRange {
    size_t first;
    size_t last;

    // Returns none on parse error
    static
    std::optional<std::vector<HttpRequestByteRange>>
    parse(boost::string_view);

    friend std::ostream& operator<<(std::ostream& os, HttpRequestByteRange const& r) {
        return os << "{ first: " << r.first << ", last: " << r.last << "}";
    }
};

///////////////////////////////////////////////////////////////////////////////
// Returns ptime() if parsing fails.
boost::posix_time::ptime parse_date(beast::string_view);
std::string format_date(boost::posix_time::ptime);

// Return empty is missing or malformed.
boost::string_view http_injection_field( const http::response_header<>&
                                       , const std::string&);

inline
boost::string_view http_injection_id(const http::response_header<>& rsh)
{
    return http_injection_field(rsh, "id");
}

inline
boost::string_view http_injection_ts(const http::response_header<>& rsh)
{
    return http_injection_field(rsh, "ts");
}

// Send the HTTP request `rq` over `in`,
// trigger an error on timeout or cancellation,
// closing `in`.
template<class StreamIn, class Request>
inline
void
http_request( StreamIn& in
            , const Request& rq
            , Cancel& cancel
            , asio::yield_context yield)
{
    auto cancelled = cancel.connect([&] { in.close(); });
    sys::error_code ec;

    auto wdog = watch_dog( in.get_executor(), default_timeout::http_send_simple()
                         , [&] { in.close(); });
    http::async_write(in, rq, yield[ec]);

    // Ignore `end_of_stream` error, there may still be data in
    // the receive buffer we can read.
    if (ec == http::error::end_of_stream)
        ec = sys::error_code();
    fail_on_error_or_timeout(yield, cancel, ec, wdog);
}

// Send the HTTP response `rs` over `out`,
// trigger an error on timeout or cancellation,
// closing `out`.
template<class StreamOut, class Response>
inline
void
http_reply( StreamOut& out
          , const Response& rs
          , asio::yield_context yield)
{
    auto wd = watch_dog( out.get_executor(), default_timeout::http_send_simple()
                       , [&] { out.close(); });

    sys::error_code ec;
    http::async_write(out, rs, yield[ec]);
    if (!wd.is_running()) ec = asio::error::timed_out;

    return or_throw(yield, ec);
}

///////////////////////////////////////////////////////////////////////////////
namespace detail {
    boost::optional<http::response<http::empty_body>>
    http_proto_version_error( unsigned rv
                            , beast::string_view ov
                            , beast::string_view ss);
}

// Return an error response message if
// the request contains a protocol version number not matching the current one.
template<class Request>
inline
boost::optional<http::response<http::empty_body>>
http_proto_version_error( const Request& rq
                        , beast::string_view oui_version
                        , beast::string_view server_string)
{
    return detail::http_proto_version_error( rq.version()
                                           , oui_version
                                           , server_string);
}

template<class Request>
inline
boost::optional<http::response<http::empty_body>>
http_proto_version_error( const Request& rq
                        , beast::string_view server_string)
{
    return http_proto_version_error( rq
                                   , rq[http_::protocol_version_hdr]
                                   , server_string);
}

namespace detail {
    bool http_proto_version_check_trusted(boost::string_view, unsigned&);
}

// Does the `message` contain a usable Ouinet protocol version?
//
// Also set `newest_proto_seen` if the `message` contains a greater value,
// so only call this with a `message` coming from a trusted source.
template<class Message>
inline
bool http_proto_version_check_trusted( const Message& message
                                     , unsigned& newest_proto_seen)
{
    return detail::http_proto_version_check_trusted
        ( message[http_::protocol_version_hdr]
        , newest_proto_seen);
}

// Create an HTTP error response for the given request `rq`
// with the given `status`, `server` header and `message` body (text/plain).
// If `proto_error` is not empty,
// make this a Ouinet protocol message with that error.
<<<<<<< HEAD
template<class Fields>
inline
http::response<http::string_body>
http_error( const http::request_header<Fields>& rq
=======
inline
http::response<http::string_body>
http_error( bool keep_alive
>>>>>>> a7d1f34d
          , http::status status
          , const char* server
          , const std::string& proto_error
          , const std::string& message = "")
{
    http::response<http::string_body> rs{status, 11};

    if (!proto_error.empty()) {
        assert(boost::regex_match(proto_error, http_::response_error_rx));
        rs.set(http_::protocol_version_hdr, http_::protocol_version_hdr_current);
        rs.set(http_::response_error_hdr, proto_error);
    }
    rs.set(http::field::server, server);
    rs.set(http::field::content_type, "text/plain");
<<<<<<< HEAD
    rs.keep_alive(get_keep_alive(rq));
=======
    rs.keep_alive(keep_alive);
>>>>>>> a7d1f34d
    rs.body() = message;
    rs.prepare_payload();

    return rs;
}

// Create an HTTP error response for the given request `rq`
// with the given `status`, `server` header and `message` body (text/html).
// If `proto_error` is not empty,
// make this a Ouinet protocol message with that error.
template<class Request>
inline
http::response<http::string_body>
http_error_html( const Request& rq
        , http::status status
        , const char* server
        , const std::string& proto_error
        , const std::string& message = "")
{
    http::response<http::string_body> rs{status, rq.version()};

    if (!proto_error.empty()) {
        assert(boost::regex_match(proto_error, http_::response_error_rx));
        rs.set(http_::protocol_version_hdr, http_::protocol_version_hdr_current);
        rs.set(http_::response_error_hdr, proto_error);
    }
    rs.set(http::field::server, server);
    rs.set(http::field::content_type, "text/html");
    rs.keep_alive(rq.keep_alive());
    rs.body() = message;
    rs.prepare_payload();

    return rs;
}

inline
http::response_header<>
without_framing(const http::response_header<>& rsh)
{
    http::response<http::empty_body> rs(rsh);
    rs.chunked(false);  // easier with a whole response
    rs.erase(http::field::content_length);  // 0 anyway because of empty body
    rs.erase(http::field::trailer);
    return rs.base();
}

///////////////////////////////////////////////////////////////////////////////
// Utility function to check whether an HTTP field belongs to a set. Where
// the set is defined by second, third, fourth,... arguments.
// E.g.:
//
// bool has_cookie_or_date_field(const http::response_header<>& header) {
//     for (auto& f : header) {
//         if (field_is_one_of(f, http::field::cookie, http::field::date) {
//             return true;
//         }
//     }
// }
//
// Note, it's done with the help of template specialization because
// not all (mostly non standard) fields are mentioned in the http::field
// enum. Thus, with this approach we can do:
// `field_is_one_of(f, http::field::cookie, "Upgrade-Insecure-Requests")`

namespace detail_field_is_one_of {
    // Specialized compare functions for http::field and char[].

    template<class> struct Compare;

    template<> struct Compare<http::field> {
        static bool is_same(const http::fields::value_type& f1, http::field f2) {
            return f1.name() == f2;
        }
    };

    template<size_t N> struct Compare<char[N]> {
        static bool is_same(const http::fields::value_type& f1, const char* f2) {
            return boost::iequals(f1.name_string(), f2);
        }
    };
} // detail_field_is_one_of namespace

inline
bool field_is_one_of(const http::fields::value_type&) {
    return false;
}

template<class First,  class... Rest>
inline
bool field_is_one_of(const http::fields::value_type& e,
                     const First& first,
                     const Rest&... rest)
{
    if (detail_field_is_one_of::Compare<First>::is_same(e, first)) return true;
    return field_is_one_of(e, rest...);
}

///////////////////////////////////////////////////////////////////////////////
// Remove all fields that are not listed in `keep_fields`,
// nor are Ouinet internal headers.
template<class Message, class... Fields>
static Message filter_fields(Message message, const Fields&... keep_fields)
{
    for (auto fit = message.begin(); fit != message.end();) {
        if (!field_is_one_of(*fit, keep_fields...)) {
            fit = message.erase(fit);
        } else {
            fit++;
        }
    }

    return message;
}

template<class Message>
static void remove_ouinet_fields_ref(Message& message)
{
    for (auto fit = message.begin(); fit != message.end();) {
        if (boost::istarts_with(fit->name_string(), http_::header_prefix)) {
            fit = message.erase(fit);
        } else {
            fit++;
        }
    }
}

template<class Message>
static Message remove_ouinet_fields(Message message)
{
    remove_ouinet_fields_ref(message);
    return message;
}

// Remove Ouinet protocol fields, but keep a protocol error if present and well-formed.
template<class Body>
static void remove_ouinet_nonerrors_ref(http::response_header<Body>& message)
{
    auto proto_err = std::string(message[http_::response_error_hdr]);
    remove_ouinet_fields_ref(message);

    if (!boost::regex_match(proto_err, http_::response_error_rx))
        return;

    message.set(http_::protocol_version_hdr, std::to_string(http_::protocol_version_current));
    message.set(http_::response_error_hdr, proto_err);
}

template<class Response>
static Response to_non_chunked_response(Response rs) {
    rs.chunked(false);
    rs.set(http::field::content_length, rs.body().size());
    rs.erase(http::field::trailer);  // pointless without chunking
    return rs;
}

// Transform request from absolute-form to origin-form
// https://tools.ietf.org/html/rfc7230#section-5.3
template<class Request>
Request req_form_from_absolute_to_origin(const Request& absolute_req)
{
    // Parse the URL to tell HTTP/HTTPS, host, port.

    auto absolute_target = absolute_req.target();

    auto url = Url::from(absolute_target);

    if (!url) {
        // It's already in origin form
        return absolute_req;
    }

    Request origin_req(absolute_req);

    origin_req.target(absolute_target.substr(
                absolute_target.find( url->path
                                    // Length of "http://" or "https://",
                                    // do not fail on "http(s)://FOO/FOO".
                                    , url->scheme.length() + 3)));

    return origin_req;
}

namespace detail {
    std::string http_host_header(const std::string&, const std::string&);
}

// Add a `Host:` header to `req` if missing or empty.
//
// Return whether `req` now has such a header;
// if false, `req` is invalid (e.g. missing host and bad target).
// and no changes were made to it.
//
// This applies mainly to HTTP/1.0 requests,
// as HTTP/1.1 should always have a non-empty `Host:` header.
template<class Request>
bool req_ensure_host(Request& req) {
    if (!req[http::field::host].empty()) return true;

    std::string host, port;
    std::tie(host, port) = util::get_host_port(req);
    auto hosth = detail::http_host_header(host, port);
    if (hosth.empty()) return false;  // error
    req.set(http::field::host, hosth);
    return true;
}

// Make the given request canonical.
//
// This only leaves a minimum set of non-privacy sensitive headers,
// and some of them may be altered for cacheability or privacy reasons.
//
// Internal Ouinet headers and headers in `keep_fields` are also kept.
//
// If the request is invalid, none is returned.
template<class Request, class... Fields>
static boost::optional<Request>
_to_canonical_request(Request rq, const Fields&... keep_fields) {
    auto url = Url::from(rq.target());
    if (!url) return boost::none;
    auto rq_host = url->port.empty() ? url->host : url->host + ":" + url->port;
    rq.target(canonical_url(std::move(*url)));
    rq.version(11);  // HTTP/1.1

    // Some canonical header values that need ADD, KEEP or PROCESS.
    rq.set(http::field::host, rq_host);
    rq.set(http::field::accept, "*/*");
    rq.set(http::field::accept_encoding, "");
    rq.set("DNT", "1");
    rq.set("Upgrade-Insecure-Requests", "1");
    rq.set( http::field::user_agent
          , "Mozilla/5.0 (Windows NT 10.0; rv:109.0) Gecko/20100101 Firefox/115.0");

    // Basically only keep headers which are absolutely necessary,
    // do not break privacy and can not break browsing for others.
    // For the moment we do not yet care about
    // requests coming from Ouinet injector being fingerprinted as such.
    return filter_fields( move(rq)
                        // Still DROP some fields that may break browsing for others
                        // and which have no sensible default (for all).
                        , http::field::connection
                        , http::field::host
                        , http::field::accept
                        //, http::field::accept_datetime  // DROP
                        , http::field::accept_encoding
                        //, http::field::accept_language  // DROP
                        , "DNT"
                        , http::field::from
                        , http::field::origin
                        , "Upgrade-Insecure-Requests"
                        , http::field::user_agent
                        , keep_fields...
                        );
}

// Make the given request ready to be sent to the injector.
//
// This means a canonical request with internal Ouinet headers,
// plus proxy authorization headers and caching headers.
//
// If the request is invalid, none is returned.
template<class Request>
static boost::optional<Request>
to_injector_request(Request rq) {
    // The Ouinet version header hints the endpoint
    // to behave like an injector instead of a proxy.
    rq.set(http_::protocol_version_hdr, http_::protocol_version_hdr_current);

    return _to_canonical_request( move(rq)
                               // PROXY AUTHENTICATION HEADERS (PASS)
                               , http::field::proxy_authorization
                               // CACHING AND RANGE HEADERS (PASS)
                               , http::field::cache_control
                               , http::field::if_match
                               , http::field::if_modified_since
                               , http::field::if_none_match
                               , http::field::if_range
                               , http::field::if_unmodified_since
                               , http::field::pragma
                               , http::field::range
                               , http::string_to_field(http_::request_druid_hdr)
                               , http::string_to_field(http_::protocol_version_hdr)
                               );
}

// Make the given request ready to be sent to the origin by
// using origin request target form (<https://tools.ietf.org/html/rfc7230#section-5.3.1>),
// removing Ouinet-specific internal HTTP headers and
// proxy authorization headers.
//
// The rest of headers are left intact.
template<class Request>
static Request to_origin_request(Request rq) {
    rq = req_form_from_absolute_to_origin(move(rq));
    rq.erase(http::field::proxy_authorization);
    return remove_ouinet_fields(move(rq));
}

// Make the given request ready to be sent to the cache.
//
// This means a canonical request with no additional headers.
//
// If the request is invalid, none is returned.
template<class Request>
static boost::optional<Request>
to_cache_request(Request rq) {
    return _to_canonical_request(move(rq));
}

// Make the given response ready to be sent to the cache.
// This only leaves a minimum set of non-privacy sensitive headers.
// An error code may be set if the response can not be safely converted to
// a cache response.
http::response_header<> to_cache_response(http::response_header<>, sys::error_code&);

template<class Body>
static http::response<Body> to_cache_response(http::response<Body> rs, sys::error_code& ec) {
    // Disable chunked transfer encoding and use actual body size as content length.
    // This allows sharing the plain body representation with other platforms.
    // It also compensates for the lack of body data size field in v0 descriptors.
    rs = to_non_chunked_response(move(rs));

    auto rsh = to_cache_response(move(rs.base()), ec);
    return http::response<Body>(move(rsh), move(rs.body()));
}

http::fields to_cache_trailer(http::fields rst);

}} // ouinet::util namespace<|MERGE_RESOLUTION|>--- conflicted
+++ resolved
@@ -189,16 +189,9 @@
 // with the given `status`, `server` header and `message` body (text/plain).
 // If `proto_error` is not empty,
 // make this a Ouinet protocol message with that error.
-<<<<<<< HEAD
-template<class Fields>
-inline
-http::response<http::string_body>
-http_error( const http::request_header<Fields>& rq
-=======
 inline
 http::response<http::string_body>
 http_error( bool keep_alive
->>>>>>> a7d1f34d
           , http::status status
           , const char* server
           , const std::string& proto_error
@@ -213,11 +206,7 @@
     }
     rs.set(http::field::server, server);
     rs.set(http::field::content_type, "text/plain");
-<<<<<<< HEAD
-    rs.keep_alive(get_keep_alive(rq));
-=======
     rs.keep_alive(keep_alive);
->>>>>>> a7d1f34d
     rs.body() = message;
     rs.prepare_payload();
 
