--- conflicted
+++ resolved
@@ -2,43 +2,15 @@
 
 #include <boost/asio/io_context.hpp>
 #include <boost/filesystem.hpp>
-<<<<<<< HEAD
 
 #include "declspec.h"
 #include "constants.h"
-
-=======
->>>>>>> 26be624b
 #include "namespaces.h"
 #include "client_config.h"
 #include "bittorrent/mock_dht.h"
 
 namespace ouinet {
 
-<<<<<<< HEAD
-namespace http_ {
-
-// This indicates to the client that the agent considers
-// this request and its associated response to be part of a group
-// whose identifier is the value of this header.
-// This may be used by the client to affect its processing,
-// e.g. announcement or storage.
-static const std::string request_group_hdr = header_prefix + "Group";
-
-// The presence of this HTTP request header with the true value below
-// instructs the client to avoid request mechanisms that
-// would reveal the request or the associated response to other users.
-static const std::string request_private_hdr = header_prefix + "Private";
-static const std::string request_private_true = "true";  // case insensitive
-
-}
-
-namespace bittorrent {
-    class DhtBase;
-}
-
-=======
->>>>>>> 26be624b
 class ClientConfig;
 
 class OUINET_DECL Client {
