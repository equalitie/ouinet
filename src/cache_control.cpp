#include <boost/algorithm/string.hpp>
#include <boost/optional.hpp>

#include "cache_control.h"
#include "or_throw.h"
#include "split_string.h"
#include "util.h"

using namespace std;
using namespace ouinet;

using string_view = beast::string_view;
using Request = CacheControl::Request;
using Response = CacheControl::Response;
using Request = CacheControl::Request;
using boost::optional;

namespace posix_time = boost::posix_time;

// Look for a literal directive (like "no-cache" but not "max-age=N")
// in the "Cache-Control" header field
// of a request or response.
template <bool isRequest, class Body>
static
bool has_cache_control_directive(const http::message<isRequest, Body>& request, const string& directive)
{
    auto cache_control_i = request.find(http::field::cache_control);
    if (cache_control_i == request.end()) return false;

    for (auto kv : SplitString(cache_control_i->value(), ',')) {
        if (boost::iequals(kv, directive)) return true;
    }

    return false;
}

template<class R>
static optional<string_view> get(const R& r, http::field f)
{
    auto i = r.find(f);
    if (i == r.end()) return boost::none;
    return i->value();
}

static
optional<unsigned> get_max_age(const string_view& cache_control_value)
{
    using boost::optional;

    optional<unsigned> max_age;
    optional<unsigned> s_maxage;

    auto update_max_age = [] (optional<unsigned>& max_age, string_view value) {
        unsigned delta = util::parse_num<unsigned>(value, unsigned(-1));

        // TODO: What does RFC say about malformed entries?
        if (delta == unsigned(-1)) return;

        if (!max_age || *max_age < delta) {
            max_age = delta;
        }
    };

    for (auto kv : SplitString(cache_control_value, ',')) {
        beast::string_view key, val;
        std::tie(key, val) = split_string_pair(kv, '=');

        if (boost::iequals(key, "s-maxage")) {
            update_max_age(s_maxage, val);
        }

        if (boost::iequals(key, "max-age")) {
            update_max_age(max_age, val);
        }
    }

    if (s_maxage) return s_maxage;
    return max_age;
}

static
bool is_expired(const CacheControl::CacheEntry& entry)
{
    using boost::optional;

    // RFC2616: https://www.w3.org/Protocols/rfc2616/rfc2616-sec14.html#sec14.9.3

    // TODO: Also check the HTTP/1.0 'Expires' header field.

    auto cache_control_value = get(entry.response, http::field::cache_control);

    if (!cache_control_value) {
        return true;
    }

    optional<unsigned> max_age = get_max_age(*cache_control_value);
    if (!max_age) return true;

    auto now = posix_time::second_clock::universal_time();

    return now > entry.time_stamp + posix_time::seconds(*max_age);
}

bool
CacheControl::is_older_than_max_cache_age(const posix_time::ptime& time_stamp) const
{
    static const posix_time::time_duration never_expired = posix_time::seconds(-1);
    auto now = posix_time::second_clock::universal_time();

    if (_max_cached_age != never_expired && now - time_stamp > _max_cached_age) {
        return true;
    }

    return false;
}

static
Response add_warning(Response response, const char* value)
{
    response.set(http::field::warning, value);
    return response;
}

static
Response add_stale_warning(Response response)
{
    return add_warning( move(response)
                      , "110 Ouinet 'Response is stale'");
}

static bool has_correct_content_length(const Response& rs)
{
    // Relevant RFC https://tools.ietf.org/html/rfc7230#section-3.3.2
    auto opt_length = get(rs, http::field::content_length);
    if (!opt_length) return true;
    auto length = util::parse_num<size_t>(*opt_length, size_t(-1));
    if (length == size_t(-1)) return false;
    return rs.body().size() == length;
}

Response
CacheControl::fetch(const Request& request, asio::yield_context yield)
{
    sys::error_code ec;
<<<<<<< HEAD
    auto response = do_fetch(request, yield[ec]);

    if(!ec && !has_correct_content_length(response)) {
        cerr << "----- WARNING: Incorrect content length ----" << endl;
        cerr << request << response;
        cerr << "--------------------------------------------" << endl;
    }

    return or_throw(yield, ec, move(response));
}

// TODO: This function is unfinished.
Response
CacheControl::do_fetch(const Request& request, asio::yield_context yield)
{
    sys::error_code ec;
=======

    // We could attempt retrieval from cache and then validation against the origin,
    // but for the moment we go straight to the origin (RFC7234#5.2.1.4).
    if (has_cache_control_directive(request, "no-cache")) {
        return fetch_from_origin(request, yield);
    }

>>>>>>> 10e2c205
    auto cache_entry = fetch_from_cache(request, yield[ec]);

    if (ec && ec != asio::error::operation_not_supported
           && ec != asio::error::not_found) {
        return or_throw<Response>(yield, ec);
    }

    if (ec) {
        return fetch_from_origin(request, yield);
    }

    if (has_cache_control_directive(cache_entry.response, "private")
        || is_older_than_max_cache_age(cache_entry.time_stamp)) {
        auto response = fetch_from_origin(request, yield[ec]);

        if (!ec) return response;

        return is_expired(cache_entry)
             ? add_stale_warning(move(cache_entry.response))
             : cache_entry.response;
    }

    if (!is_expired(cache_entry)) {
        return cache_entry.response;
    }

    auto cache_etag  = get(cache_entry.response, http::field::etag);
    auto rq_etag = get(request, http::field::if_none_match);

    if (cache_etag && !rq_etag) {
        auto rq = request; // Make a copy because `request` is const&.

        rq.set(http::field::if_none_match, *cache_etag);

        auto response = fetch_from_origin(rq, yield[ec]);

        if (ec) {
            return add_stale_warning(move(cache_entry.response));
        }

        if (response.result() == http::status::found) {
            return move(cache_entry.response);
        }

        return response;
    }

    auto response = fetch_from_origin(request, yield[ec]);

    return ec
         ? add_stale_warning(move(cache_entry.response))
         : response;
}

void CacheControl::max_cached_age(const posix_time::time_duration& d)
{
    _max_cached_age = d;
}

posix_time::time_duration CacheControl::max_cached_age() const
{
    return _max_cached_age;
}<|MERGE_RESOLUTION|>--- conflicted
+++ resolved
@@ -142,7 +142,6 @@
 CacheControl::fetch(const Request& request, asio::yield_context yield)
 {
     sys::error_code ec;
-<<<<<<< HEAD
     auto response = do_fetch(request, yield[ec]);
 
     if(!ec && !has_correct_content_length(response)) {
@@ -159,7 +158,6 @@
 CacheControl::do_fetch(const Request& request, asio::yield_context yield)
 {
     sys::error_code ec;
-=======
 
     // We could attempt retrieval from cache and then validation against the origin,
     // but for the moment we go straight to the origin (RFC7234#5.2.1.4).
@@ -167,7 +165,6 @@
         return fetch_from_origin(request, yield);
     }
 
->>>>>>> 10e2c205
     auto cache_entry = fetch_from_cache(request, yield[ec]);
 
     if (ec && ec != asio::error::operation_not_supported
