#include <boost/asio/connect.hpp>
#include <boost/asio/spawn.hpp>
#include <boost/asio/signal_set.hpp>
#include <boost/beast/core.hpp>
#include <boost/beast/http.hpp>
#include <boost/beast/version.hpp>
#include <boost/program_options.hpp>
#include <boost/filesystem.hpp>
#include <boost/uuid/random_generator.hpp>
#include <boost/uuid/uuid_io.hpp>
#include <iostream>
#include <fstream>
#include <string>
#include <cstdlib>  // for atexit()

#include "cache/cache_injector.h"

#include "namespaces.h"
#include "util.h"
#include "fetch_http_page.h"
#include "connect_to_host.h"
#include "default_timeout.h"
#include "cache_control.h"
#include "generic_stream.h"
#include "split_string.h"
#include "async_sleep.h"
#include "increase_open_file_limit.h"
#include "full_duplex_forward.h"
#include "injector_config.h"
#include "authenticate.h"
#include "force_exit_on_signal.h"
#include "http_util.h"
#include "connection_pool.h"

#include "ouiservice.h"
#include "ouiservice/i2p.h"
#include "ouiservice/tcp.h"

#include "util/timeout.h"
#include "util/crypto.h"

#include "logger.h"
#include "defer.h"

using namespace std;
using namespace ouinet;

using tcp         = asio::ip::tcp;
using string_view = beast::string_view;
// We are more interested in an ID generator that can be
// used concurrently and does not block by random pool exhaustion
// than we are in getting unpredictable IDs;
// thus we use a pseudo-random generator.
using uuid_generator = boost::uuids::random_generator_mt19937;
using Request     = http::request<http::string_body>;
using Response    = http::response<http::dynamic_body>;
using TCPLookup   = asio::ip::tcp::resolver::results_type;

struct PoolId {
    bool is_ssl;
    string host;

    bool operator<(const PoolId& other) const {
        return tie(is_ssl, host) < tie(other.is_ssl, other.host);
    }
};

using ConPool = ConnectionPool<>;
using Connection = ConPool::Connection;
using ConPools = map<PoolId, ConPool>;

static const boost::filesystem::path OUINET_PID_FILE = "pid";

//------------------------------------------------------------------------------
static
void handle_bad_request( GenericStream& con
                       , const Request& req
                       , string message
                       , Yield yield)
{
    http::response<http::string_body> res{http::status::bad_request, req.version()};

    res.set(http::field::server, BOOST_BEAST_VERSION_STRING);
    res.set(http::field::content_type, "text/html");
    res.keep_alive(req.keep_alive());
    res.body() = message;
    res.prepare_payload();

    yield.log("=== Sending back response ===");
    yield.log(res);

    sys::error_code ec;
    http::async_write(con, res, yield[ec]);
}

//------------------------------------------------------------------------------
// Note: the connection is attempted towards
// the already resolved endpoints in `lookup`,
// only headers are used from `req`.
static
void handle_connect_request( GenericStream client_c
                           , const Request& req, const TCPLookup& lookup
                           , Signal<void()>& disconnect_signal
                           , Yield yield)
{
    sys::error_code ec;

    asio::io_service& ios = client_c.get_io_service();

    auto disconnect_client_slot = disconnect_signal.connect([&client_c] {
        client_c.close();
    });

    // Restrict connections to well-known ports.
    auto port = lookup.begin()->endpoint().port();  // all entries use same port
    // TODO: This is quite arbitrary;
    // enhance this filter or remove the restriction altogether.
    if (port != 80 && port != 443 && port != 8080 && port != 8443) {
        ec = asio::error::invalid_argument;
        auto ep = util::format_ep(lookup.begin()->endpoint());
        return handle_bad_request( client_c, req
                                 , "Illegal CONNECT target: " + ep
                                 , yield[ec]);
    }

    auto origin_c = connect_to_host( lookup, ios
                                   , default_timeout::tcp_connect()
                                   , disconnect_signal, yield[ec]);

    if (ec) {
        return handle_bad_request( client_c, req
                                 , "Failed to connect to origin: " + ec.message()
                                 , yield[ec]);
    }

    auto disconnect_origin_slot = disconnect_signal.connect([&origin_c] {
        origin_c.close();
    });

    // Send the client an OK message indicating that the tunnel
    // has been established.
    http::response<http::empty_body> res{http::status::ok, req.version()};
    // No ``res.prepare_payload()`` since no payload is allowed for CONNECT:
    // <https://tools.ietf.org/html/rfc7231#section-6.3.1>.

    http::async_write(client_c, res, yield[ec]);

    if (ec) {
        cerr << "Failed sending CONNECT response: " << ec.message() << endl;
        return;
    }

    full_duplex(move(client_c), move(origin_c), yield);
}

//------------------------------------------------------------------------------
static Request erase_hop_by_hop_headers(Request rq) {
    //// TODO
    //rq.erase(http::field::connection);
    //rq.erase(http::field::keep_alive);
    //rq.erase(http::field::public_);
    //rq.erase(http::field::transfer_encoding);
    //rq.erase(http::field::upgrade);
    rq.erase(http::field::proxy_authenticate);
    return rq;
}

//------------------------------------------------------------------------------
static
TCPLookup
resolve_target(const Request&, asio::io_service&, Signal<void()>&, Yield yield);

struct InjectorCacheControl {
public:
    unique_ptr<Connection> connect( asio::io_service& ios
                                  , const Request& rq
                                  , const util::url_match& url
                                  , Signal<void()>& abort_signal
                                  , Yield yield)
    {
        using ConP = unique_ptr<Connection>;

        sys::error_code ec;

        // Resolve target endpoint and check its validity.
        TCPLookup lookup(resolve_target( rq, ios, abort_signal
                                       , yield[ec]));

        if (ec) return or_throw<ConP>(yield, ec);

        auto socket = connect_to_host( lookup
                                     , ios
                                     , abort_signal
                                     , yield[ec]);

        if (ec) return or_throw<ConP>(yield, ec);

        GenericStream stream;

        if (url.scheme == "https") {
            stream = ssl::util::client_handshake( move(socket)
                                                , ssl_ctx
                                                , url.host
                                                , abort_signal
                                                , yield[ec]);

            if (ec) return or_throw<ConP>(yield, ec);
        }
        else {
            stream = move(socket);
        }

        return std::make_unique<Connection>(move(stream), boost::none);
    }

    // TODO: Replace this with cancellation support in which fetch_ operations
    // get a signal parameter
    InjectorCacheControl( asio::io_service& ios
                        , asio::ssl::context& ssl_ctx
                        , ConPools& connection_pools
                        , const InjectorConfig& config
                        , unique_ptr<CacheInjector>& injector
                        , uuid_generator& genuuid
                        , Signal<void()>& abort_signal)
        : ssl_ctx(ssl_ctx)
        , injector(injector)
        , config(config)
        , genuuid(genuuid)
        , cc("Ouinet Injector")
        , connection_pools(connection_pools)
    {
        // The following operations take care of adding or removing
        // a custom Ouinet HTTP response header with the injection identifier
        // to enable the tracking of this particular injection.
        // The header is added when fetching fresh content or retrieving from the cache,
        // (so it is sent to the client in both cases)
        // and it is removed just before saving to the cache
        // (though it is still used to create the descriptor).

        cc.fetch_fresh = [&] (const Request& rq_, Yield yield) {
            sys::error_code ec;

            string host = rq_[http::field::host].to_string();
            assert(!host.empty());

            // Parse the URL to tell HTTP/HTTPS, host, port.
            util::url_match url;

            if (!util::match_http_url(rq_.target().to_string(), url)) {
                return or_throw<Response>( yield
                                         , asio::error::operation_not_supported);
            }

            bool is_ssl = url.scheme == "https";

            PoolId pool_id{is_ssl, move(host)};

            auto& pool = connection_pools[pool_id];

            auto connection = pool.pop_front();

            auto on_exit = defer([&] {
                if (pool.empty()) connection_pools.erase(pool_id);
            });

            if (!connection) {
                connection = connect(ios, rq_, url, abort_signal, yield[ec]);
            }

            Request rq = erase_hop_by_hop_headers(rq_);
            rq.keep_alive(true);

            Response ret;

            if (!ec) ret = connection->request(rq, yield[ec]);

<<<<<<< HEAD
            // Add an injection identifier header
            // to enable the client to track injection state.
            ret.set(http_::response_injection_id_hdr, to_string(genuuid()));
=======
            // Add an injection identifier header.
            if (!ec) ret.set(http_::response_injection_id_hdr, to_string(genuuid()));
>>>>>>> d0ec9178

            if (!ec && ret.keep_alive() && rq_.keep_alive()) {
                // Note: we can't use the `pool` ref from above because that
                // pool may have been destroyed in the mean time.
                connection_pools[pool_id].push_back(move(connection));
            }

            return or_throw(yield, ec, move(ret));
        };

        cc.fetch_stored = [this](const Request& rq, Yield yield) {
            return this->fetch_stored(rq, yield);
        };

        cc.store = [this](const Request& rq, Response rs, Yield yield) {
            return this->insert_content(rq, rs, yield);
        };
    }

    Response fetch(const Request& rq, Yield yield)
    {
        return cc.fetch(rq, yield);
    }

private:
    Response insert_content(Request rq, Response rs, Yield yield)
    {
        if (!injector) return rs;

        // Recover synchronous injection toggle.
        bool sync = ( rq[http_::request_sync_injection_hdr]
                      == http_::request_sync_injection_true );

        // Recover injection identifier.
        auto id = rs[http_::response_injection_id_hdr].to_string();
        assert(!id.empty());

        // This injection code logs errors but does not propagate them.
        auto inject = [
            rq, rs, id,
            injector = injector.get(),
            db_type = config.default_db_type()
        ] (boost::asio::yield_context yield) mutable -> string {
            // Pop out Ouinet internal HTTP headers.
            rq.erase(http_::request_sync_injection_hdr);
            rs.erase(http_::response_injection_id_hdr);

            sys::error_code ec;
            auto ret = injector->insert_content( id, rq, rs
                                               , db_type
                                               , yield[ec]);

            if (ec) {
                cout << "!Insert failed: " << rq.target()
                     << " " << ec.message() << endl;
            }

            return ret;
        };

        // Proceed to or program the real injection.
        LOG_DEBUG((sync ? "Sync inject: " : "Async inject: ")
                  , rq.target(), " ", id);

        if (sync) {
            // Zlib-compress descriptor, Base64-encode and put in header.
            auto desc_data = inject(yield);
            auto compressed_desc = util::zlib_compress(move(desc_data));
            auto encoded_desc = util::base64_encode(move(compressed_desc));
            rs.set(http_::response_descriptor_hdr, move(encoded_desc));
        } else {
            asio::spawn(asio::yield_context(yield), inject);
        }

        return rs;
    }

    CacheEntry
    fetch_stored(const Request& rq, asio::yield_context yield)
    {
        if (!injector)
            return or_throw<CacheEntry>( yield
                                       , asio::error::operation_not_supported);

        // TODO: use string_view
        sys::error_code ec;
        auto ret = injector->get_content( rq.target().to_string()
                                        , config.default_db_type()
                                        , yield[ec]);
        // Add an injection identifier header
        // to enable the client to track injection state.
        ret.response.set(http_::response_injection_id_hdr, ret.injection_id);
        return or_throw(yield, ec, move(ret));
    }

private:
    asio::ssl::context& ssl_ctx;
    unique_ptr<CacheInjector>& injector;
    const InjectorConfig& config;
    uuid_generator& genuuid;
    CacheControl cc;
    string last_host; // A host to which the below connection was established
    ConPools& connection_pools;
};

//------------------------------------------------------------------------------
// Resolve request target address, check whether it is valid
// and return lookup results.
// If not valid, set error code and send an error message over `con`
// (the returned lookup may not be usable then).
static
TCPLookup
resolve_target( const Request& req
              , GenericStream& con
              , Signal<void()>& shutdown_signal
              , Yield yield)
{
    sys::error_code ec;
    auto lookup = resolve_target( req
                                , con.get_io_service()
                                , shutdown_signal
                                , yield[ec]);
    if (!ec)
        return lookup;

    // Prepare and send error message to `con`.
    string host, err;
    tie(host, ignore) = util::get_host_port(req);

    if (ec == asio::error::netdb_errors::host_not_found)
        err = "Could not resolve host: " + host;
    else if (ec == asio::error::invalid_argument)
        err = "Illegal target host: " + host;
    else
        err = "Unknown resolver error: " + ec.message();

    handle_bad_request( con, req, err
                      , yield[ec].tag("handle_bad_request"));
    return or_throw<TCPLookup>(yield, ec);
}

// Resolve request target address, check whether it is valid
// and return lookup results.
// If not valid, set error code
// (the returned lookup may not be usable then).
static
TCPLookup
resolve_target( const Request& req
              , asio::io_service& ios
              , Signal<void()>& shutdown_signal
              , Yield yield)
{
    TCPLookup lookup;
    sys::error_code ec;

    string host, port;
    tie(host, port) = util::get_host_port(req);

    // First test trivial cases (like "localhost" or "127.1.2.3").
    bool local = util::is_localhost(host);

    // Resolve address and also use result for more sophisticaded checking.
    if (!local)
        lookup = util::tcp_async_resolve( host, port
                                        , ios
                                        , shutdown_signal
                                        , yield[ec]);
    if (ec) {
        return or_throw<TCPLookup>(yield, ec);
    }

    // Test non-trivial cases (like "[0::1]" or FQDNs pointing to loopback).
    for (auto r : lookup)
        if ((local = util::is_localhost(r.endpoint().address().to_string())))
            break;

    if (local) {
        ec = asio::error::invalid_argument;
        return or_throw<TCPLookup>(yield, ec);
    }

    return or_throw(yield, ec, move(lookup));
}

//------------------------------------------------------------------------------
static
void serve( InjectorConfig& config
          , uint64_t connection_id
          , GenericStream con
          , asio::ssl::context& ssl_ctx
          , unique_ptr<CacheInjector>& injector
          , ConPools& connection_pools
          , uuid_generator& genuuid
          , Signal<void()>& close_connection_signal
          , asio::yield_context yield_)
{
    auto close_connection_slot = close_connection_signal.connect([&con] {
        con.close();
    });

    InjectorCacheControl cc( con.get_io_service()
                           , ssl_ctx
                           , connection_pools
                           , config
                           , injector
                           , genuuid
                           , close_connection_signal);

    for (;;) {
        sys::error_code ec;

        Request req;
        beast::flat_buffer buffer;
        http::async_read(con, buffer, req, yield_[ec]);

        Yield yield(con.get_io_service(), yield_, util::str('C', connection_id));

        if (ec) break;

        yield.log("=== New request ===");
        yield.log(req.base());
        auto on_exit = defer([&] { yield.log("Done"); });

        if (!authenticate(req, con, config.credentials(), yield[ec].tag("auth"))) {
            continue;
        }

        TCPLookup lookup;
        bool proxy = (req.find(http_::request_version_hdr) == req.end());
        if (proxy || req.method() == http::verb::connect) {
            // Resolve target endpoint and check its validity.
            lookup = resolve_target( req, con, close_connection_signal
                                   , yield[ec]);
            if (ec) continue;  // error message already sent to `con`
        }

        if (req.method() == http::verb::connect) {
            return handle_connect_request( move(con)
                                         , req, lookup
                                         , close_connection_signal
                                         , yield.tag("handle_connect"));
        }

        // Check for a Ouinet version header hinting us on
        // whether to behave like an injector or a proxy.
        Response res;
        auto req2(req);
        if (proxy) {
            // No Ouinet header, behave like a (non-caching) proxy.
            // TODO: Maybe reject requests for HTTPS URLS:
            // we are perfectly able to handle them (and do verification locally),
            // but the client should be using a CONNECT request instead!
            // TODO: Reuse the connection c response contains "Connection: keep-alive"
            GenericStream c;
            res = fetch_http_page( con.get_io_service()
                                 , c
                                 , ssl_ctx
                                 , erase_hop_by_hop_headers(move(req2))
                                 , lookup
                                 , default_timeout::fetch_http()
                                 , close_connection_signal
                                 , yield[ec].tag("fetch_http_page"));
        } else {
            // Ouinet header found, behave like a Ouinet injector.
            req2.erase(http_::request_version_hdr);  // do not propagate or cache the header
            res = cc.fetch(req2, yield[ec].tag("cache_control.fetch"));
            res.keep_alive(true);
        }
        if (ec) {
            handle_bad_request( con, req
                              , "Failed to retrieve content from origin: " + ec.message()
                              , yield[ec].tag("handle_bad_request"));
            continue;
        }


        yield.log("=== Sending back response ===");
        yield.log(res.base());

        // Forward back the response
        http::async_write(con, res, yield[ec].tag("write_response"));

        if (ec) break;

        if (!req.keep_alive()) {
            con.close();
            break;
        }
    }
}

//------------------------------------------------------------------------------
static
void listen( InjectorConfig& config
           , OuiServiceServer& proxy_server
           , unique_ptr<CacheInjector>& cache_injector
           , Signal<void()>& shutdown_signal
           , asio::yield_context yield)
{
    uuid_generator genuuid;

    auto stop_proxy_slot = shutdown_signal.connect([&proxy_server] {
        proxy_server.stop_listen();
    });

    asio::io_service& ios = proxy_server.get_io_service();

    sys::error_code ec;
    proxy_server.start_listen(yield[ec]);
    if (ec) {
        std::cerr << "Failed to setup ouiservice proxy server: " << ec.message() << endl;
        return;
    }

    WaitCondition shutdown_connections(ios);

    uint64_t next_connection_id = 0;

    ConPools connection_pools;

    asio::ssl::context ssl_ctx{asio::ssl::context::tls_client};
    ssl_ctx.set_default_verify_paths();
    ssl_ctx.set_verify_mode(asio::ssl::verify_peer);

    while (true) {
        GenericStream connection = proxy_server.accept(yield[ec]);
        if (ec == boost::asio::error::operation_aborted) {
            break;
        } else if (ec) {
            if (!async_sleep(ios, std::chrono::milliseconds(100), shutdown_signal, yield)) {
                break;
            }
            continue;
        }

        uint64_t connection_id = next_connection_id++;

        asio::spawn(ios, [
            connection = std::move(connection),
            &ssl_ctx,
            &cache_injector,
            &shutdown_signal,
            &config,
            &genuuid,
            &connection_pools,
            connection_id,
            lock = shutdown_connections.lock()
        ] (boost::asio::yield_context yield) mutable {
            serve( config
                 , connection_id
                 , std::move(connection)
                 , ssl_ctx
                 , cache_injector
                 , connection_pools
                 , genuuid
                 , shutdown_signal
                 , yield);
        });
    }
}

//------------------------------------------------------------------------------
int main(int argc, const char* argv[])
{
    util::crypto_init();

    InjectorConfig config;

    try {
        config = InjectorConfig(argc, argv);
    }
    catch(const exception& e) {
        cerr << e.what() << endl;
        cerr << InjectorConfig::options_description() << endl;
        return 1;
    }

    if (config.is_help()) {
        cout << InjectorConfig::options_description() << endl;
        return EXIT_SUCCESS;
    }

    if (config.open_file_limit()) {
        increase_open_file_limit(*config.open_file_limit());
    }

    if (exists(config.repo_root()/OUINET_PID_FILE)) {
      LOG_ABORT("Existing PID file ", config.repo_root()/OUINET_PID_FILE,
                "; another injector process may be running" ,
                ", otherwise please remove the file.\n");
        return 1;
    }
    // Acquire a PID file for the life of the process
    static const auto pid_file_path = config.repo_root()/OUINET_PID_FILE;
    util::PidFile pid_file(pid_file_path);
    // Force removal of PID file on abnormal exit
    std::atexit([] {
            if (!exists(pid_file_path)) return;
            cerr << "Warning: not a clean exit" << endl;
            remove(pid_file_path);
        });

    // The io_service is required for all I/O
    asio::io_service ios;

    Signal<void()> shutdown_signal;

    unique_ptr<CacheInjector> cache_injector;

    if (config.cache_enabled()) {
        cache_injector = make_unique<CacheInjector>
                                ( ios
                                , config.bt_private_key()
                                , config.repo_root());

        auto shutdown_ipfs_slot = shutdown_signal.connect([&] {
            cache_injector = nullptr;
        });

        // Although the IPNS ID is already in IPFS's config file,
        // this just helps put all info relevant to the user right in the repo root.
        auto ipns_id = cache_injector->ipfs_id();
        LOG_DEBUG("IPNS DB: " + ipns_id);
        util::create_state_file(config.repo_root()/"cache-ipns", ipns_id);
    }

    OuiServiceServer proxy_server(ios);

    if (config.tcp_endpoint()) {
        tcp::endpoint endpoint = *config.tcp_endpoint();
        cout << "TCP Address: " << endpoint << endl;

        util::create_state_file( config.repo_root()/"endpoint-tcp"
                               , util::str(endpoint));

        proxy_server.add(make_unique<ouiservice::TcpOuiServiceServer>(ios, endpoint));
    }

    if (config.listen_on_i2p()) {
        auto i2p_service = make_shared<ouiservice::I2pOuiService>((config.repo_root()/"i2p").string(), ios);
        std::unique_ptr<ouiservice::I2pOuiServiceServer> i2p_server = i2p_service->build_server("i2p-private-key");

        auto ep = i2p_server->public_identity();
        cout << "I2P Public ID: " << ep << endl;
        util::create_state_file(config.repo_root()/"endpoint-i2p", ep);

        proxy_server.add(std::move(i2p_server));
    }

    asio::spawn(ios, [
        &proxy_server,
        &cache_injector,
        &config,
        &shutdown_signal
    ] (asio::yield_context yield) {
        listen( config
              , proxy_server
              , cache_injector
              , shutdown_signal
              , yield);
    });

    asio::signal_set signals(ios, SIGINT, SIGTERM);

    unique_ptr<ForceExitOnSignal> force_exit;

    signals.async_wait([&shutdown_signal, &signals, &ios, &force_exit]
                       (const sys::error_code& ec, int signal_number) {
            shutdown_signal();
            signals.clear();
            force_exit = make_unique<ForceExitOnSignal>();
        });

    ios.run();

    return EXIT_SUCCESS;
}<|MERGE_RESOLUTION|>--- conflicted
+++ resolved
@@ -274,14 +274,9 @@
 
             if (!ec) ret = connection->request(rq, yield[ec]);
 
-<<<<<<< HEAD
             // Add an injection identifier header
             // to enable the client to track injection state.
-            ret.set(http_::response_injection_id_hdr, to_string(genuuid()));
-=======
-            // Add an injection identifier header.
             if (!ec) ret.set(http_::response_injection_id_hdr, to_string(genuuid()));
->>>>>>> d0ec9178
 
             if (!ec && ret.keep_alive() && rq_.keep_alive()) {
                 // Note: we can't use the `pool` ref from above because that
