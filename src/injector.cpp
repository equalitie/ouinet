#include <boost/asio/connect.hpp>
#include <boost/asio/spawn.hpp>
#include <boost/asio/signal_set.hpp>
#include <boost/beast/core.hpp>
#include <boost/beast/http.hpp>
#include <boost/beast/version.hpp>
#include <boost/program_options.hpp>
#include <boost/filesystem.hpp>
#include <boost/uuid/random_generator.hpp>
#include <boost/uuid/uuid_io.hpp>
#include <iostream>
#include <fstream>
#include <string>
#include <cstdlib>  // for atexit()

#include "cache/cache_injector.h"

#include "namespaces.h"
#include "util.h"
#include "fetch_http_page.h"
#include "connect_to_host.h"
#include "default_timeout.h"
#include "cache_control.h"
#include "generic_stream.h"
#include "split_string.h"
#include "async_sleep.h"
#include "increase_open_file_limit.h"
#include "full_duplex_forward.h"
#include "injector_config.h"
#include "authenticate.h"
#include "force_exit_on_signal.h"
#include "http_util.h"
#include "connection_pool.h"

#include "ouiservice.h"
#include "ouiservice/i2p.h"
#include "ouiservice/tcp.h"
#include "ouiservice/tls.h"
#include "ssl/ca_certificate.h"
#include "ssl/util.h"

#include "util/timeout.h"
#include "util/crypto.h"

#include "logger.h"
#include "defer.h"

using namespace std;
using namespace ouinet;

using tcp         = asio::ip::tcp;
using string_view = beast::string_view;
// We are more interested in an ID generator that can be
// used concurrently and does not block by random pool exhaustion
// than we are in getting unpredictable IDs;
// thus we use a pseudo-random generator.
using uuid_generator = boost::uuids::random_generator_mt19937;
using Request     = http::request<http::string_body>;
using Response    = http::response<http::dynamic_body>;
using TCPLookup   = asio::ip::tcp::resolver::results_type;

struct PoolId {
    bool is_ssl;
    string host;

    bool operator<(const PoolId& other) const {
        return tie(is_ssl, host) < tie(other.is_ssl, other.host);
    }
};

using ConPool = ConnectionPool<>;
using Connection = ConPool::Connection;
using ConPools = map<PoolId, ConPool>;

<<<<<<< HEAD
static const fs::path OUINET_PID_FILE = "pid";
static const fs::path OUINET_TLS_CERT_FILE = "tls-cert.pem";
static const fs::path OUINET_TLS_KEY_FILE = "tls-key.pem";
static const fs::path OUINET_TLS_DH_FILE = "tls-dh.pem";

=======
>>>>>>> cb1ec7c8
//------------------------------------------------------------------------------
static
void handle_bad_request( GenericStream& con
                       , const Request& req
                       , string message
                       , Yield yield)
{
    http::response<http::string_body> res{http::status::bad_request, req.version()};

    res.set(http::field::server, BOOST_BEAST_VERSION_STRING);
    res.set(http::field::content_type, "text/html");
    res.keep_alive(req.keep_alive());
    res.body() = message;
    res.prepare_payload();

    yield.log("=== Sending back response ===");
    yield.log(res);

    sys::error_code ec;
    http::async_write(con, res, yield[ec]);
}

//------------------------------------------------------------------------------
// Note: the connection is attempted towards
// the already resolved endpoints in `lookup`,
// only headers are used from `req`.
static
void handle_connect_request( GenericStream client_c
                           , const Request& req, const TCPLookup& lookup
                           , Cancel& cancel
                           , Yield yield)
{
    sys::error_code ec;

    asio::io_service& ios = client_c.get_io_service();

    auto disconnect_client_slot = cancel.connect([&client_c] {
        client_c.close();
    });

    // Restrict connections to well-known ports.
    auto port = lookup.begin()->endpoint().port();  // all entries use same port
    // TODO: This is quite arbitrary;
    // enhance this filter or remove the restriction altogether.
    if (port != 80 && port != 443 && port != 8080 && port != 8443) {
        ec = asio::error::invalid_argument;
        auto ep = util::format_ep(lookup.begin()->endpoint());
        return handle_bad_request( client_c, req
                                 , "Illegal CONNECT target: " + ep
                                 , yield[ec]);
    }

    auto origin_c = connect_to_host( lookup, ios
                                   , default_timeout::tcp_connect()
                                   , cancel, yield[ec]);

    if (ec) {
        return handle_bad_request( client_c, req
                                 , "Failed to connect to origin: " + ec.message()
                                 , yield[ec]);
    }

    auto disconnect_origin_slot = cancel.connect([&origin_c] {
        origin_c.close();
    });

    // Send the client an OK message indicating that the tunnel
    // has been established.
    http::response<http::empty_body> res{http::status::ok, req.version()};
    // No ``res.prepare_payload()`` since no payload is allowed for CONNECT:
    // <https://tools.ietf.org/html/rfc7231#section-6.3.1>.

    http::async_write(client_c, res, yield[ec]);

    if (ec) {
        yield.log("Failed sending CONNECT response: ", ec.message());
        return;
    }

    full_duplex(move(client_c), move(origin_c), yield);
}

//------------------------------------------------------------------------------
static Request erase_hop_by_hop_headers(Request rq) {
    //// TODO
    //rq.erase(http::field::connection);
    //rq.erase(http::field::keep_alive);
    //rq.erase(http::field::public_);
    //rq.erase(http::field::transfer_encoding);
    //rq.erase(http::field::upgrade);
    rq.erase(http::field::proxy_authenticate);
    return rq;
}

//------------------------------------------------------------------------------
static
TCPLookup
resolve_target(const Request&, asio::io_service&, Cancel&, Yield yield);

struct InjectorCacheControl {
public:
    unique_ptr<Connection> connect( asio::io_service& ios
                                  , const Request& rq
                                  , const util::url_match& url
                                  , Cancel& cancel
                                  , Yield yield)
    {
        using ConP = unique_ptr<Connection>;

        sys::error_code ec;

        // Resolve target endpoint and check its validity.
        TCPLookup lookup(resolve_target(rq, ios, cancel, yield[ec]));

        if (ec) return or_throw<ConP>(yield, ec);

        auto socket = connect_to_host( lookup
                                     , ios
                                     , cancel
                                     , yield[ec]);

        if (ec) return or_throw<ConP>(yield, ec);

        GenericStream stream;

        if (url.scheme == "https") {
            stream = ssl::util::client_handshake( move(socket)
                                                , ssl_ctx
                                                , url.host
                                                , cancel
                                                , yield[ec]);

            if (ec) return or_throw<ConP>(yield, ec);
        }
        else {
            stream = move(socket);
        }

        return std::make_unique<Connection>(move(stream), boost::none);
    }

    // TODO: Replace this with cancellation support in which fetch_ operations
    // get a signal parameter
    InjectorCacheControl( asio::io_service& ios
                        , asio::ssl::context& ssl_ctx
                        , ConPools& connection_pools
                        , const InjectorConfig& config
                        , unique_ptr<CacheInjector>& injector
                        , uuid_generator& genuuid
                        , Cancel& cancel)
        : ios(ios)
        , ssl_ctx(ssl_ctx)
        , injector(injector)
        , config(config)
        , genuuid(genuuid)
        , cc(ios, "Ouinet Injector")
        , connection_pools(connection_pools)
    {
        // The following operations take care of adding or removing
        // a custom Ouinet HTTP response header with the injection identifier
        // to enable the tracking of this particular injection.
        // The header is added when fetching fresh content or retrieving from the cache,
        // (so it is sent to the client in both cases)
        // and it is removed just before saving to the cache
        // (though it is still used to create the descriptor).

        cc.fetch_fresh = [&] (const Request& rq, Cancel& c, Yield y) {
            return fetch_fresh(rq, c, y);
        };

        cc.fetch_stored = [&](const Request& rq, Cancel& c, Yield y) {
            return fetch_stored(rq, c, y);
        };

        cc.store = [&](const Request& rq, Response rs, Cancel& /* TODO */, Yield y) {
            return store(rq, rs, y);
        };
    }

    Response fetch(const Request& rq, Yield yield)
    {
        return cc.fetch(rq, yield);
    }

private:
    Response fetch_fresh(const Request& rq_, Cancel& cancel, Yield yield) {
        sys::error_code ec;

        string host = rq_[http::field::host].to_string();
        assert(!host.empty());

        // Parse the URL to tell HTTP/HTTPS, host, port.
        util::url_match url;

        if (!util::match_http_url(rq_.target().to_string(), url)) {
            return or_throw<Response>( yield
                                     , asio::error::operation_not_supported);
        }

        bool is_ssl = url.scheme == "https";

        PoolId pool_id{is_ssl, move(host)};

        auto& pool = connection_pools[pool_id];

        auto connection = pool.pop_front();

        if (!connection) {
            connection = connect(ios, rq_, url, cancel, yield[ec]);
        }

        Request rq = erase_hop_by_hop_headers(rq_);
        rq.keep_alive(true);

        Response ret;

        if (!ec) ret = connection->request(rq, cancel, yield[ec]);
        // Add an injection identifier header
        // to enable the client to track injection state.
        if (!ec) ret.set(http_::response_injection_id_hdr, to_string(genuuid()));

        if (!ec && ret.keep_alive() && rq_.keep_alive()) {
            // Note: we can't use the `pool` ref from above because that
            // pool may have been destroyed in the mean time.
            connection_pools[pool_id].push_back(move(connection));
        }
        else {
            auto pool_i = connection_pools.find(pool_id);

            if (pool_i != connection_pools.end() && pool_i->second.empty()) {
                connection_pools.erase(pool_i);
            }
        }

        return or_throw(yield, ec, move(ret));
    }

    CacheEntry
    fetch_stored(const Request& rq, Cancel& cancel, asio::yield_context yield)
    {
        if (!injector)
            return or_throw<CacheEntry>( yield
                                       , asio::error::operation_not_supported);

        // TODO: use string_view
        sys::error_code ec;
        auto ret = injector->get_content( rq.target().to_string()
                                        , config.default_db_type()
                                        , cancel
                                        , yield[ec]);

        // Add an injection identifier header
        // to enable the client to track injection state.
        if (!ec)
            ret.second.response.set(http_::response_injection_id_hdr, ret.first);
        return or_throw(yield, ec, move(ret.second));
    }

    Response store(Request rq, Response rs, Yield yield)
    {
        if (!injector) return rs;

        // Recover synchronous injection toggle.
        bool sync = ( rq[http_::request_sync_injection_hdr]
                      == http_::request_sync_injection_true );

        // Recover injection identifier.
        auto id = rs[http_::response_injection_id_hdr].to_string();
        assert(!id.empty());

        // This injection code logs errors but does not propagate them.
        auto inject = [
            rq, rs, id,
            injector = injector.get(),
            db_type = config.default_db_type()
        ] (boost::asio::yield_context yield) mutable -> string {
            // Pop out Ouinet internal HTTP headers.
            rq.erase(http_::request_sync_injection_hdr);
            rs.erase(http_::response_injection_id_hdr);

            sys::error_code ec;
            auto ret = injector->insert_content( id, rq, rs
                                               , db_type
                                               , yield[ec]);

            if (ec) {
                cout << "!Insert failed: " << rq.target()
                     << " " << ec.message() << endl;
            }

            return ret;
        };

        // Proceed to or program the real injection.
        LOG_DEBUG((sync ? "Sync inject: " : "Async inject: ")
                  , rq.target(), " ", id);

        if (sync) {
            // Zlib-compress descriptor, Base64-encode and put in header.
            auto desc_data = inject(yield);
            auto compressed_desc = util::zlib_compress(move(desc_data));
            auto encoded_desc = util::base64_encode(move(compressed_desc));
            rs.set(http_::response_descriptor_hdr, move(encoded_desc));
        } else {
            asio::spawn(asio::yield_context(yield), inject);
        }

        return rs;
    }

private:
    asio::io_service& ios;
    asio::ssl::context& ssl_ctx;
    unique_ptr<CacheInjector>& injector;
    const InjectorConfig& config;
    uuid_generator& genuuid;
    CacheControl cc;
    string last_host; // A host to which the below connection was established
    ConPools& connection_pools;
};

//------------------------------------------------------------------------------
// Resolve request target address, check whether it is valid
// and return lookup results.
// If not valid, set error code and send an error message over `con`
// (the returned lookup may not be usable then).
static
TCPLookup
resolve_target( const Request& req
              , GenericStream& con
              , Cancel& cancel
              , Yield yield)
{
    sys::error_code ec;
    auto lookup = resolve_target( req
                                , con.get_io_service()
                                , cancel
                                , yield[ec]);
    if (!ec)
        return lookup;

    // Prepare and send error message to `con`.
    string host, err;
    tie(host, ignore) = util::get_host_port(req);

    if (ec == asio::error::netdb_errors::host_not_found)
        err = "Could not resolve host: " + host;
    else if (ec == asio::error::invalid_argument)
        err = "Illegal target host: " + host;
    else
        err = "Unknown resolver error: " + ec.message();

    handle_bad_request( con, req, err
                      , yield[ec].tag("handle_bad_request"));
    return or_throw<TCPLookup>(yield, ec);
}

// Resolve request target address, check whether it is valid
// and return lookup results.
// If not valid, set error code
// (the returned lookup may not be usable then).
static
TCPLookup
resolve_target( const Request& req
              , asio::io_service& ios
              , Cancel& cancel
              , Yield yield)
{
    TCPLookup lookup;
    sys::error_code ec;

    string host, port;
    tie(host, port) = util::get_host_port(req);

    // First test trivial cases (like "localhost" or "127.1.2.3").
    bool local = util::is_localhost(host);

    // Resolve address and also use result for more sophisticaded checking.
    if (!local)
        lookup = util::tcp_async_resolve( host, port
                                        , ios
                                        , cancel
                                        , yield[ec]);
    if (ec) {
        return or_throw<TCPLookup>(yield, ec);
    }

    // Test non-trivial cases (like "[0::1]" or FQDNs pointing to loopback).
    for (auto r : lookup)
        if ((local = util::is_localhost(r.endpoint().address().to_string())))
            break;

    if (local) {
        ec = asio::error::invalid_argument;
        return or_throw<TCPLookup>(yield, ec);
    }

    return or_throw(yield, ec, move(lookup));
}

//------------------------------------------------------------------------------
static
void serve( InjectorConfig& config
          , uint64_t connection_id
          , GenericStream con
          , asio::ssl::context& ssl_ctx
          , unique_ptr<CacheInjector>& injector
          , ConPools& connection_pools
          , uuid_generator& genuuid
          , Cancel& cancel
          , asio::yield_context yield_)
{
    auto close_connection_slot = cancel.connect([&con] {
        con.close();
    });

    InjectorCacheControl cc( con.get_io_service()
                           , ssl_ctx
                           , connection_pools
                           , config
                           , injector
                           , genuuid
                           , cancel);

    for (;;) {
        sys::error_code ec;

        Request req;
        beast::flat_buffer buffer;
        http::async_read(con, buffer, req, yield_[ec]);

        Yield yield(con.get_io_service(), yield_, util::str('C', connection_id));

        if (ec) break;

        yield.log("=== New request ===");
        yield.log(req.base());
        auto on_exit = defer([&] { yield.log("Done"); });

        if (!authenticate(req, con, config.credentials(), yield[ec].tag("auth"))) {
            continue;
        }

        TCPLookup lookup;
        bool proxy = (req.find(http_::request_version_hdr) == req.end());
        if (proxy || req.method() == http::verb::connect) {
            // Resolve target endpoint and check its validity.
            lookup = resolve_target( req, con, cancel
                                   , yield[ec]);
            if (ec) continue;  // error message already sent to `con`
        }

        if (req.method() == http::verb::connect) {
            return handle_connect_request( move(con)
                                         , req, lookup
                                         , cancel
                                         , yield.tag("handle_connect"));
        }

        // Check for a Ouinet version header hinting us on
        // whether to behave like an injector or a proxy.
        Response res;
        auto req2(req);
        if (proxy) {
            // No Ouinet header, behave like a (non-caching) proxy.
            // TODO: Maybe reject requests for HTTPS URLS:
            // we are perfectly able to handle them (and do verification locally),
            // but the client should be using a CONNECT request instead!
            // TODO: Reuse the connection c response contains "Connection: keep-alive"
            GenericStream c;
            res = fetch_http_page( con.get_io_service()
                                 , c
                                 , ssl_ctx
                                 , erase_hop_by_hop_headers(move(req2))
                                 , lookup
                                 , default_timeout::fetch_http()
                                 , cancel
                                 , yield[ec].tag("fetch_http_page"));
        } else {
            // Ouinet header found, behave like a Ouinet injector.
            req2.erase(http_::request_version_hdr);  // do not propagate or cache the header
            res = cc.fetch(req2, yield[ec].tag("cache_control.fetch"));
            res.keep_alive(true);
        }
        if (ec) {
            handle_bad_request( con, req
                              , "Failed to retrieve content from origin: " + ec.message()
                              , yield[ec].tag("handle_bad_request"));
            continue;
        }


        yield.log("=== Sending back response ===");
        yield.log(res.base());

        // Note: Not 100% sure about this, but sometimes we got a HTTP 1.1
        // response that did not contain the `Connection: close` header field
        // nor any indicationi about the body size. Since in such cases we
        // don't close connections to clients, clients keep waiting for the
        // body indefinitely. The `prepare_payload` functions sets the body
        // size so as to avoid such situations.
        res.prepare_payload();

        // Forward back the response
        http::async_write(con, res, yield[ec].tag("write_response"));

        if (ec) break;

        if (!req.keep_alive()) {
            con.close();
            break;
        }
    }
}

//------------------------------------------------------------------------------
static
void listen( InjectorConfig& config
           , OuiServiceServer& proxy_server
           , unique_ptr<CacheInjector>& cache_injector
           , Cancel& cancel
           , asio::yield_context yield)
{
    uuid_generator genuuid;

    auto stop_proxy_slot = cancel.connect([&proxy_server] {
        proxy_server.stop_listen();
    });

    asio::io_service& ios = proxy_server.get_io_service();

    sys::error_code ec;
    proxy_server.start_listen(yield[ec]);
    if (ec) {
        std::cerr << "Failed to setup ouiservice proxy server: " << ec.message() << endl;
        return;
    }

    WaitCondition shutdown_connections(ios);

    uint64_t next_connection_id = 0;

    ConPools connection_pools;

    asio::ssl::context ssl_ctx{asio::ssl::context::tls_client};
    ssl_ctx.set_default_verify_paths();
    ssl_ctx.set_verify_mode(asio::ssl::verify_peer);

    while (true) {
        GenericStream connection = proxy_server.accept(yield[ec]);
        if (ec == boost::asio::error::operation_aborted) {
            break;
        } else if (ec) {
            if (!async_sleep(ios, std::chrono::milliseconds(100), cancel, yield)) {
                break;
            }
            continue;
        }

        uint64_t connection_id = next_connection_id++;

        asio::spawn(ios, [
            connection = std::move(connection),
            &ssl_ctx,
            &cache_injector,
            &cancel,
            &config,
            &genuuid,
            &connection_pools,
            connection_id,
            lock = shutdown_connections.lock()
        ] (boost::asio::yield_context yield) mutable {
            serve( config
                 , connection_id
                 , std::move(connection)
                 , ssl_ctx
                 , cache_injector
                 , connection_pools
                 , genuuid
                 , cancel
                 , yield);
        });
    }
}

//------------------------------------------------------------------------------
int main(int argc, const char* argv[])
{
    util::crypto_init();

    InjectorConfig config;

    try {
        config = InjectorConfig(argc, argv);
    }
    catch(const exception& e) {
        cerr << e.what() << endl;
        cerr << InjectorConfig::options_description() << endl;
        return 1;
    }

    if (config.is_help()) {
        cout << InjectorConfig::options_description() << endl;
        return EXIT_SUCCESS;
    }

    if (config.open_file_limit()) {
        increase_open_file_limit(*config.open_file_limit());
    }

<<<<<<< HEAD
    if (exists(config.repo_root()/OUINET_PID_FILE)) {
      LOG_ABORT("Existing PID file ", config.repo_root()/OUINET_PID_FILE,
                "; another injector process may be running" ,
                ", otherwise please remove the file.\n");
        return 1;
    }
    // Acquire a PID file for the life of the process
    static const auto pid_file_path = config.repo_root()/OUINET_PID_FILE;
    util::PidFile pid_file(pid_file_path);
    // Force removal of PID file on abnormal exit
    std::atexit([] {
            if (!exists(pid_file_path)) return;
            cerr << "Warning: not a clean exit" << endl;
            remove(pid_file_path);
        });

    // Create or load the TLS certificate.
    auto tls_certificate = get_or_gen_tls_cert<EndCertificate>
        ( "localhost"
        , config.repo_root() / OUINET_TLS_CERT_FILE
        , config.repo_root() / OUINET_TLS_KEY_FILE
        , config.repo_root() / OUINET_TLS_DH_FILE );

=======
>>>>>>> cb1ec7c8
    // The io_service is required for all I/O
    asio::io_service ios;

    Cancel cancel;

    unique_ptr<CacheInjector> cache_injector;

    if (config.cache_enabled()) {
        cache_injector = make_unique<CacheInjector>
                                ( ios
                                , config.bt_private_key()
                                , config.repo_root());

        auto shutdown_ipfs_slot = cancel.connect([&] {
            cache_injector = nullptr;
        });

        // Although the IPNS ID is already in IPFS's config file,
        // this just helps put all info relevant to the user right in the repo root.
        auto ipns_id = cache_injector->ipfs_id();
        LOG_DEBUG("IPNS DB: " + ipns_id);
        util::create_state_file(config.repo_root()/"cache-ipns", ipns_id);
    }

    OuiServiceServer proxy_server(ios);

    if (config.tcp_endpoint()) {
        tcp::endpoint endpoint = *config.tcp_endpoint();
        cout << "TCP Address: " << endpoint << endl;

        util::create_state_file( config.repo_root()/"endpoint-tcp"
                               , util::str(endpoint));

        proxy_server.add(make_unique<ouiservice::TcpOuiServiceServer>(ios, endpoint));
    }

    asio::ssl::context ssl_context{asio::ssl::context::tls_server};
    if (config.tls_endpoint()) {
        ssl_context = ssl::util::get_server_context
            ( tls_certificate->pem_certificate()
            , tls_certificate->pem_private_key()
            , tls_certificate->pem_dh_param());

        tcp::endpoint endpoint = *config.tls_endpoint();
        cout << "TLS Address: " << endpoint << endl;
        util::create_state_file( config.repo_root()/"endpoint-tls"
                               , util::str(endpoint));

        auto base = make_unique<ouiservice::TcpOuiServiceServer>(ios, endpoint);
        proxy_server.add(make_unique<ouiservice::TlsOuiServiceServer>(move(base), ssl_context));
    }

    if (config.listen_on_i2p()) {
        auto i2p_service = make_shared<ouiservice::I2pOuiService>((config.repo_root()/"i2p").string(), ios);
        std::unique_ptr<ouiservice::I2pOuiServiceServer> i2p_server = i2p_service->build_server("i2p-private-key");

        auto ep = i2p_server->public_identity();
        cout << "I2P Public ID: " << ep << endl;
        util::create_state_file(config.repo_root()/"endpoint-i2p", ep);

        proxy_server.add(std::move(i2p_server));
    }

    asio::spawn(ios, [
        &proxy_server,
        &cache_injector,
        &config,
        &cancel
    ] (asio::yield_context yield) {
        listen( config
              , proxy_server
              , cache_injector
              , cancel
              , yield);
    });

    asio::signal_set signals(ios, SIGINT, SIGTERM);

    unique_ptr<ForceExitOnSignal> force_exit;

    signals.async_wait([&cancel, &signals, &ios, &force_exit]
                       (const sys::error_code& ec, int signal_number) {
            cancel();
            signals.clear();
            force_exit = make_unique<ForceExitOnSignal>();
        });

    ios.run();

    return EXIT_SUCCESS;
}<|MERGE_RESOLUTION|>--- conflicted
+++ resolved
@@ -72,14 +72,11 @@
 using Connection = ConPool::Connection;
 using ConPools = map<PoolId, ConPool>;
 
-<<<<<<< HEAD
 static const fs::path OUINET_PID_FILE = "pid";
 static const fs::path OUINET_TLS_CERT_FILE = "tls-cert.pem";
 static const fs::path OUINET_TLS_KEY_FILE = "tls-key.pem";
 static const fs::path OUINET_TLS_DH_FILE = "tls-dh.pem";
 
-=======
->>>>>>> cb1ec7c8
 //------------------------------------------------------------------------------
 static
 void handle_bad_request( GenericStream& con
@@ -690,23 +687,6 @@
         increase_open_file_limit(*config.open_file_limit());
     }
 
-<<<<<<< HEAD
-    if (exists(config.repo_root()/OUINET_PID_FILE)) {
-      LOG_ABORT("Existing PID file ", config.repo_root()/OUINET_PID_FILE,
-                "; another injector process may be running" ,
-                ", otherwise please remove the file.\n");
-        return 1;
-    }
-    // Acquire a PID file for the life of the process
-    static const auto pid_file_path = config.repo_root()/OUINET_PID_FILE;
-    util::PidFile pid_file(pid_file_path);
-    // Force removal of PID file on abnormal exit
-    std::atexit([] {
-            if (!exists(pid_file_path)) return;
-            cerr << "Warning: not a clean exit" << endl;
-            remove(pid_file_path);
-        });
-
     // Create or load the TLS certificate.
     auto tls_certificate = get_or_gen_tls_cert<EndCertificate>
         ( "localhost"
@@ -714,8 +694,6 @@
         , config.repo_root() / OUINET_TLS_KEY_FILE
         , config.repo_root() / OUINET_TLS_DH_FILE );
 
-=======
->>>>>>> cb1ec7c8
     // The io_service is required for all I/O
     asio::io_service ios;
 
