--- conflicted
+++ resolved
@@ -909,25 +909,6 @@
         proxy_server->add(make_unique<ouiservice::TlsOuiServiceServer>(ex, move(base), *_ssl_context));
     }
 
-<<<<<<< HEAD
-    if (config.utp_endpoint() || config.utp_tls_endpoint())
-    {
-        if (config.utp_endpoint()) {
-            udp::endpoint endpoint = *config.utp_endpoint();
-            LOG_INFO("uTP address: ", endpoint);
-
-            util::create_state_file( config.repo_root()/"endpoint-utp"
-                                   , util::str(endpoint));
-
-            auto srv = make_unique<ouiservice::UtpOuiServiceServer>(ex, endpoint);
-            proxy_server.add(move(srv));
-        }
-
-        if (config.utp_tls_endpoint()) {
-            ssl_context = read_ssl_certs();
-
-            udp::endpoint endpoint = *config.utp_tls_endpoint();
-=======
     if (_config.utp_endpoint()) {
         udp::endpoint endpoint = *_config.utp_endpoint();
         LOG_INFO(log_path, "uTP address: ", endpoint);
@@ -942,23 +923,11 @@
     if (_config.utp_tls_endpoint()) {
 
         udp::endpoint endpoint = *_config.utp_tls_endpoint();
->>>>>>> 29b11ee6
-
-            auto base = make_unique<ouiservice::UtpOuiServiceServer>(ex, endpoint);
-
-            auto local_ep = base->local_endpoint();
-
-<<<<<<< HEAD
-            if (local_ep) {
-                LOG_INFO("uTP/TLS address: ", *local_ep);
-                util::create_state_file( config.repo_root()/"endpoint-utp-tls"
-                                       , util::str(*local_ep));
-                proxy_server.add(make_unique<ouiservice::TlsOuiServiceServer>(ex, move(base), ssl_context));
-
-            } else {
-                LOG_ERROR("Failed to start uTP/TLS service on ", *config.utp_tls_endpoint());
-            }
-=======
+
+        auto base = make_unique<ouiservice::UtpOuiServiceServer>(ex, endpoint);
+
+        auto local_ep = base->local_endpoint();
+
         if (local_ep) {
             LOG_INFO(log_path, "uTP/TLS address: ", *local_ep);
             util::create_state_file( _config.repo_root()/"endpoint-utp-tls"
@@ -967,27 +936,9 @@
 
         } else {
             LOG_ERROR(log_path, " Failed to start uTP/TLS service on ", *_config.utp_tls_endpoint());
->>>>>>> 29b11ee6
-        }
-
-<<<<<<< HEAD
-        ssl_context = read_ssl_certs();
-        auto dht = bittorrent_dht();
-        assert(dht);
-        assert(!dht->local_endpoints().empty());
-        if (dht->local_endpoints().empty())
-            LOG_ERROR("Failed to bind the BitTorrent DHT to any local endpoint");
-        proxy_server.add(make_unique<ouiservice::Bep5Server>
-                (move(dht), &ssl_context, config.bep5_injector_swarm_name()));
-    }
-
-#ifdef __DEPRECATED__
-/*
-    if (config.lampshade_endpoint()) {
-        tcp::endpoint endpoint = *config.lampshade_endpoint();
-        util::create_state_file( config.repo_root()/"endpoint-lampshade"
-                               , util::str(endpoint));
-=======
+        }
+    }
+
     if (dht) {
         _dht = dht;
     } else {
@@ -999,8 +950,8 @@
             , _config.bt_bootstrap_extras());  // default storage dir
     }
 
+
     _dht->set_endpoints({_config.bittorrent_endpoint()});
->>>>>>> 29b11ee6
 
     assert(!_dht->local_endpoints().empty());
 
@@ -1010,7 +961,7 @@
     proxy_server->add(make_unique<ouiservice::Bep5Server>
             (_dht, _ssl_context.get(), _config.bep5_injector_swarm_name()));
 
-    #ifdef __EXPERIMENTAL__
+#ifdef __DEPRECATED__
     /*
         if (_config.lampshade_endpoint()) {
             tcp::endpoint endpoint = *_config.lampshade_endpoint();
@@ -1066,13 +1017,8 @@
 #endif // __DEPRECATED__    
 #ifdef __EXPERIMENTAL__    
 
-<<<<<<< HEAD
-    if (config.listen_on_i2p()) {
+    if (_config.listen_on_i2p()) {
       auto i2p_service = make_shared<ouiservice::I2pOuiService>((config.repo_root()/"i2p").string(), ex, config.i2p_hops_per_tunnel());
-=======
-    if (_config.listen_on_i2p()) {
-        auto i2p_service = make_shared<ouiservice::I2pOuiService>((_config.repo_root()/"i2p").string(), ex);
->>>>>>> 29b11ee6
         std::unique_ptr<ouiservice::I2pOuiServiceServer> i2p_server = i2p_service->build_server("i2p-private-key");
 
         auto ep = i2p_server->public_identity();
@@ -1081,7 +1027,7 @@
 
         proxy_server->add(std::move(i2p_server));
     }
-    #endif // ifdef __EXPERIMENTAL__
+#endif // ifdef __EXPERIMENTAL__
 
     LOG_INFO(log_path, " HTTP signing public key (Ed25519): ", _config.cache_private_key().public_key());
 
