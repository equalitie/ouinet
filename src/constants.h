--- conflicted
+++ resolved
@@ -26,16 +26,10 @@
 static const std::string response_version_hdr_v0 = "0";
 static const std::string response_version_hdr_current = response_version_hdr_v0;
 // Such a response should also carry an opaque identifier for this insertion.
-<<<<<<< HEAD
-static const std::string response_injection_id_hdr = header_prefix + "Injection-ID";
-static const std::string response_injection_time   = header_prefix + "Injection-Time";
-static const std::string response_injection_uri    = header_prefix + "URI";
-=======
 static const std::string response_injection_id_hdr   = header_prefix + "Injection-ID";
 static const std::string response_injection_time_hdr = header_prefix + "Injection-Time";
 // This allows the response to stand on its own (e.g. for reinsertion).
 static const std::string response_uri_hdr = header_prefix + "URI";
->>>>>>> 93d0cd27
 
 // The presence of this HTTP request header with the true value below
 // instructs the injector to behave synchronously
