--- conflicted
+++ resolved
@@ -497,15 +497,11 @@
                 try_remove(p); continue;
             }
 
-<<<<<<< HEAD
-            auto key = hdr[http_::response_injection_uri];
-=======
             auto key = hdr[http_::response_uri_hdr];
->>>>>>> 93d0cd27
 
             if (key.empty()) {
                 LOG_WARN("Bep5HTTP: Cached file ", p
-                        , " does not contain ", http_::response_injection_uri
+                        , " does not contain ", http_::response_uri_hdr
                         , " header field (removing the file)");
                 try_remove(p); continue;
             }
