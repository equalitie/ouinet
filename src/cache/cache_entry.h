#pragma once

#include <boost/date_time/posix_time/posix_time.hpp>
<<<<<<< HEAD
#include <boost/asio/error.hpp>
#include <boost/beast.hpp>
#include <boost/system/result.hpp>
#include "../namespaces.h"
#include "../util.h"
=======
>>>>>>> a7d1f34d
#include "../session.h"

namespace ouinet {

<<<<<<< HEAD
// If a key cannot be correctly derived from the request,
// return error::invalid_argument.
template <class Request>
inline
sys::result<std::string> key_from_http_req(const Request& req) {
    // The key is currently the canonical URL itself.
    auto key = util::canonical_url(req.target());
    if (key.empty()) return asio::error::invalid_argument;
    return key;
}

template <class Key>
inline
Key uri_from_key(Key&& key) {
    // The key is currently the canonical URI itself.
    return key;
}

=======
>>>>>>> a7d1f34d
struct CacheEntry {
    using Response = Session;

    // Data time stamp, not a date/time on errors.
    boost::posix_time::ptime time_stamp;

    // Cached data.
    Response response;
};

} // namespace<|MERGE_RESOLUTION|>--- conflicted
+++ resolved
@@ -1,39 +1,10 @@
 #pragma once
 
 #include <boost/date_time/posix_time/posix_time.hpp>
-<<<<<<< HEAD
-#include <boost/asio/error.hpp>
-#include <boost/beast.hpp>
-#include <boost/system/result.hpp>
-#include "../namespaces.h"
-#include "../util.h"
-=======
->>>>>>> a7d1f34d
 #include "../session.h"
 
 namespace ouinet {
 
-<<<<<<< HEAD
-// If a key cannot be correctly derived from the request,
-// return error::invalid_argument.
-template <class Request>
-inline
-sys::result<std::string> key_from_http_req(const Request& req) {
-    // The key is currently the canonical URL itself.
-    auto key = util::canonical_url(req.target());
-    if (key.empty()) return asio::error::invalid_argument;
-    return key;
-}
-
-template <class Key>
-inline
-Key uri_from_key(Key&& key) {
-    // The key is currently the canonical URI itself.
-    return key;
-}
-
-=======
->>>>>>> a7d1f34d
 struct CacheEntry {
     using Response = Session;
 
