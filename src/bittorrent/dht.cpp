--- conflicted
+++ resolved
@@ -2595,7 +2595,20 @@
     return or_throw(yield, ec, std::move(output));
 }
 
-<<<<<<< HEAD
+
+void MainlineDht::wait_all_ready(
+    asio::yield_context yield,
+    Signal<void()>& cancel_signal
+) {
+    auto cancelled = _terminate_signal.connect([&] {
+        cancel_signal();
+    });
+    while (!all_ready()) {
+        async_sleep(_ios, std::chrono::milliseconds(200), cancel_signal, yield);
+    }
+}
+
+
 std::ostream& operator<<(std::ostream& os, const Contact& c)
 {
     os << "(Contact " << c.endpoint << " id:";
@@ -2606,20 +2619,7 @@
     }
     return os << ")";
 }
-=======
-void MainlineDht::wait_all_ready(
-    asio::yield_context yield,
-    Signal<void()>& cancel_signal
-) {
-    auto cancelled = _terminate_signal.connect([&] {
-        cancel_signal();
-    });
-    while (!all_ready()) {
-        async_sleep(_ios, std::chrono::milliseconds(200), cancel_signal, yield);
-    }
-}
-
->>>>>>> 6ab92aa9
+
 
 } // bittorrent namespace
 } // ouinet namespace