--- conflicted
+++ resolved
@@ -41,18 +41,11 @@
     static NodeID generate(asio::ip::address address);
 
     bool operator==(const NodeID& other) const { return buffer == other.buffer; }
-<<<<<<< HEAD
     bool operator<(const NodeID& other) const { return buffer < other.buffer; }
-=======
->>>>>>> d55c8709
 
     private:
     static NodeID generate( asio::ip::address address
                           , boost::optional<uint8_t> test_rnd);
-<<<<<<< HEAD
-
-=======
->>>>>>> d55c8709
 };
 
 }} // namespaces