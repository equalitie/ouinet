#include "util.h"

#include <boost/iostreams/filtering_streambuf.hpp>
#include <boost/iostreams/filter/zlib.hpp>
#include <boost/iostreams/copy.hpp>
#include <boost/archive/iterators/binary_from_base64.hpp>
#include <boost/archive/iterators/base64_from_binary.hpp>
#include <boost/archive/iterators/binary_from_base64.hpp>
#include <boost/archive/iterators/transform_width.hpp>


using namespace std;


// Chaining the following two with something like
// <https://github.com/sneumann/mzR/blob/master/src/boost_aux/boost/iostreams/filter/base64.hpp>
// would be way cooler.`:)`

// Based on <https://stackoverflow.com/a/27559848> by user "Zangetsu".
template <class Filter>
string zlib_filter(const boost::string_view& in) {
    stringstream in_ss;
    in_ss << in;

    boost::iostreams::filtering_streambuf<boost::iostreams::input> zip;
    zip.push(Filter());
    zip.push(in_ss);

    stringstream out_ss;
    boost::iostreams::copy(zip, out_ss);
    return out_ss.str();
}

string ouinet::util::zlib_compress(const boost::string_view& in) {
    return zlib_filter<boost::iostreams::zlib_compressor>(in);
}

// TODO: Catch and report decompression errors.
string ouinet::util::zlib_decompress(const boost::string_view& in, sys::error_code& ec) {
    return zlib_filter<boost::iostreams::zlib_decompressor>(in);
}

// Based on <https://stackoverflow.com/a/28471421> by user "ltc".
string ouinet::util::base64_encode(const boost::string_view in) {
    using namespace boost::archive::iterators;
    using It = base64_from_binary<transform_width<string::const_iterator, 6, 8>>;
    string out(It(in.begin()), It(in.end()));  // encode to base64
    return out.append((3 - in.size() % 3) % 3, '=');  // add padding
}

<<<<<<< HEAD
string ouinet::util::base64_decode(const boost::string_view in) {
    using namespace boost::archive::iterators;
    using It = transform_width<binary_from_base64<string::const_iterator>, 8, 6>;
    return boost::algorithm::trim_right_copy_if(string(It(begin(in)), It(end(in))), [](char c) {
=======
// Based on <https://stackoverflow.com/a/28471421> by user "ltc".
string ouinet::util::base64_decode(const string& in) {
    using namespace boost::archive::iterators;
    using It = transform_width<binary_from_base64<std::string::const_iterator>, 8, 6>;
    return boost::algorithm::trim_right_copy_if(std::string(It(std::begin(in)), It(std::end(in))), [](char c) {
>>>>>>> 6533fa47
        return c == '\0';
    });
}<|MERGE_RESOLUTION|>--- conflicted
+++ resolved
@@ -48,18 +48,10 @@
     return out.append((3 - in.size() % 3) % 3, '=');  // add padding
 }
 
-<<<<<<< HEAD
 string ouinet::util::base64_decode(const boost::string_view in) {
     using namespace boost::archive::iterators;
     using It = transform_width<binary_from_base64<string::const_iterator>, 8, 6>;
     return boost::algorithm::trim_right_copy_if(string(It(begin(in)), It(end(in))), [](char c) {
-=======
-// Based on <https://stackoverflow.com/a/28471421> by user "ltc".
-string ouinet::util::base64_decode(const string& in) {
-    using namespace boost::archive::iterators;
-    using It = transform_width<binary_from_base64<std::string::const_iterator>, 8, 6>;
-    return boost::algorithm::trim_right_copy_if(std::string(It(std::begin(in)), It(std::end(in))), [](char c) {
->>>>>>> 6533fa47
         return c == '\0';
     });
 }