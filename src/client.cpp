--- conflicted
+++ resolved
@@ -634,16 +634,13 @@
     shared_ptr<ouiservice::Bep5Client> _bep5_client;
 
     shared_ptr<std::map<asio::ip::udp::endpoint, unique_ptr<UPnPUpdater>>> _upnps;
-<<<<<<< HEAD
+    metrics::Client _metrics;
 
 #ifdef __EXPERIMENTAL__
     //this could be start either because of cache or injector
     shared_ptr<ouiservice::I2pOuiService> _i2p_service;
 #endif // ifdef __EXPERIMENTAL__
 
-=======
-    metrics::Client _metrics;
->>>>>>> c44c38b5
 };
 
 //------------------------------------------------------------------------------
