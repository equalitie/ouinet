--- conflicted
+++ resolved
@@ -370,11 +370,7 @@
                           , YieldContext yield);
 
     template<class Rq>
-<<<<<<< HEAD
-    Session fetch_via_self(Rq, Cancel&, OuinetYield);
-=======
-    Session fetch_via_self(Rq, const UserAgentMetaData&, Cancel&, YieldContext);
->>>>>>> 6ffe3cc8
+    Session fetch_via_self(Rq, Cancel&, YieldContext);
 
     Response fetch_fresh_from_front_end(const Request&, YieldContext);
 
@@ -808,13 +804,8 @@
 //------------------------------------------------------------------------------
 template<class Rq>
 Session
-<<<<<<< HEAD
 Client::State::fetch_via_self( Rq request
-                             , Cancel& cancel, OuinetYield yield)
-=======
-Client::State::fetch_via_self( Rq request, const UserAgentMetaData& meta
                              , Cancel& cancel, YieldContext yield)
->>>>>>> 6ffe3cc8
 {
     sys::error_code ec;
 
@@ -955,13 +946,8 @@
         &cancel, &yield, lock = wc.lock() \
     ] (asio::yield_context y_) { \
         sys::error_code ec; \
-<<<<<<< HEAD
-        auto y = yield.detach(y_); \
+        auto y = YieldContext(y_, yield.log_path()); \
         auto s = fetch_via_self(move(rq), cancel, y[ec].tag("fetch##VER")); \
-=======
-        auto y = YieldContext(y_, yield.log_path()); \
-        auto s = fetch_via_self(move(rq), meta, cancel, y[ec].tag("fetch##VER")); \
->>>>>>> 6ffe3cc8
         if (ec) { ec##VER = ec; return; } \
         rs##VER = y[ec].tag("slurp##VER").run([&] (auto yy) { \
             return http_response::slurp_response<doh::Response::body_type> \
@@ -1671,11 +1657,7 @@
         };
 
         //------------------------------------------------------------
-<<<<<<< HEAD
-        cc.fetch_stored = [&] (const CacheRequest& rq, Cancel& cancel, OuinetYield yield_) {
-=======
-        cc.fetch_stored = [&] (const Request& rq, const std::string& dht_group, Cancel& cancel, YieldContext yield_) {
->>>>>>> 6ffe3cc8
+        cc.fetch_stored = [&] (const CacheRequest& rq, Cancel& cancel, YieldContext yield_) {
             auto yield = yield_.tag("cache");
 
             _YDEBUG(yield, "Start");
@@ -1759,7 +1741,6 @@
         else {
             auto metrics = client_state._metrics.new_public_injector_request();
 
-<<<<<<< HEAD
             auto insecure_rq = InsecureRequest::from(std::move(rq));
 
             if (!insecure_rq) {
@@ -1770,11 +1751,7 @@
                     std::move(*insecure_rq),
                     nullptr,
                     std::move(metrics),
-                    cancel, yield[ec]);
-=======
-            session = client_state.fetch_fresh_through_simple_proxy
-                    (rq, nullptr, false, std::move(metrics), cancel, yield[ec].tag("simple"));
->>>>>>> 6ffe3cc8
+                    cancel, yield[ec].tag("simple"));
         }
 
         _YDEBUG(yield, "Proxy fetch; ec=", ec);
@@ -1848,22 +1825,15 @@
         if (do_cache) {
             TRACK_SPAWN(ctx, ([
                 &, cache = std::move(cache),
-                lock = wc.lock()
-            ] (asio::yield_context yield_) {
+                lock = wc.lock(),
+                log_path = yield.log_path()
+            ] (asio::yield_context yield) {
                 auto key = key_from_http_req(rq->header()); assert(key);
                 AsyncQueueReader rr(qst);
                 sys::error_code ec;
-<<<<<<< HEAD
-                yield.detach(yield_)[ec].run([&] (auto y) {
-                    cache->store(*key, rq->dht_group(), rr, cancel, y);
-=======
-                auto y = YieldContext(yield_, yield.log_path());
-                y[ec].run([&] (auto y) {
-                    cache->store(*key, *meta.dht_group, rr, cancel, y);
->>>>>>> 6ffe3cc8
-                });
+                cache->store(*key, rq->dht_group(), rr, cancel, yield);
                 if (ec && ec != asio::error::operation_aborted)
-                    _YERROR(yield, "Failed to write response to cache; ec=", ec);
+                    LOG_ERROR(log_path, " Failed to write response to cache; ec=", ec);
             }));
         } else
             _YDEBUG( yield, "Not ok to cache response: "
@@ -2065,11 +2035,7 @@
     // If an error is reported but the connection was not yet written to,
     // a response may still be sent to it
     // (please check `tnx.user_agent_was_written_to()`).
-<<<<<<< HEAD
-    void mixed_fetch(Transaction& tnx, const request_route::Config& request_config, OuinetYield yield)
-=======
-    void mixed_fetch(Transaction& tnx, YieldContext yield)
->>>>>>> 6ffe3cc8
+    void mixed_fetch(Transaction& tnx, const request_route::Config& request_config, YieldContext yield)
     {
         Cancel cancel(client_state._shutdown_signal);
 
@@ -2424,185 +2390,8 @@
 
     sys::error_code ec;
 
-<<<<<<< HEAD
     auto connection_id = _next_connection_id++;
     auto connection_idstr = util::str('C', connection_id);
-=======
-    // Expressions to test the request against and configurations to be used.
-    // TODO: Create once and reuse.
-    using Match = pair<const ouinet::reqexpr::reqex, const rr::Config>;
-
-    auto method_override_getter([](const Request& r) {return r["X-HTTP-Method-Override"];});
-    auto method_getter([](const Request& r) {return r.method_string();});
-    auto host_getter([](const Request& r) {return r[http::field::host];});
-    auto hostname_getter([](const Request& r) {return util::split_ep(r[http::field::host]).first;});
-    auto x_private_getter([](const Request& r) {return r[http_::request_private_hdr];});
-    auto target_getter([](const Request& r) {return r.target();});
-
-    auto local_rx = util::str("https?://[^:/]+\\.", _config.local_domain(), "(:[0-9]+)?/.*");
-
-#ifdef NDEBUG // release
-    const rr::Config unrequested{deque<fresh_channel>({fresh_channel::origin})};
-#else // debug
-    // Don't request these in debug mode as they bring a lot of noise into the log
-    const rr::Config unrequested{deque<fresh_channel>()};
-#endif
-
-    static const boost::regex localhost_exact_rx{"localhost", rx_icase};
-
-    vector<Match> matches({
-        // Please keep host-specific matches at a bare minimum
-        // as they require curation and they may have undesired side-effects;
-        // instead, use user agent-side mechanisms like browser settings and extensions when possible,
-        // and only leave those that really break things and cannot be otherwise disabled.
-        //
-        // Also note that using the normal mechanisms for these may help users
-        // keep their browsers up-to-date (by retrieving via the injector in case of interference),
-        // and they may still not pollute the cache unless
-        // the requests are explicitly marked for caching and announcement.
-
-        // Disable cache and always go to origin for this site.
-        //Match( reqexpr::from_regex(target_getter, "https?://ident\\.me/.*")
-        //     , {deque<fresh_channel>({fresh_channel::origin})} ),
-
-        /* Requests which may be considered public but too noisy and of little value for caching
-         * should be processed by something like browser extensions.
-        // Google Search completion
-        Match( reqexpr::from_regex(target_getter, "https?://(www\\.)?google\\.com/complete/.*")
-             , unrequested ),
-        */
-
-        /* To stop these requests in Firefox,
-         * uncheck "Preferences / Privacy & Security / Deceptive Content and Dangerous Software Protection".
-        // Safe Browsing API <https://developers.google.com/safe-browsing/>.
-        // These should not be very frequent after start,
-        // plus they use POST requests, so there is no risk of accidental injection.
-        Match( reqexpr::from_regex(target_getter, "https://safebrowsing\\.googleapis\\.com/.*")
-             , unrequested ),
-        */
-
-        /* These are used to retrieve add-ons and all kinds of minor security updates from Mozilla,
-         * and they mostly happen on browser start only.
-        // Disable cache and always go to origin for these mozilla sites.
-        Match( reqexpr::from_regex(target_getter, "https?://content-signature\\.cdn\\.mozilla\\.net/.*")
-             , unrequested ),
-        Match( reqexpr::from_regex(target_getter, "https?://([^/\\.]+\\.)*services\\.mozilla\\.com/.*")
-             , unrequested ),
-        Match( reqexpr::from_regex(target_getter, "https?://([^/\\.]+\\.)*cdn\\.mozilla\\.net/.*")
-             , unrequested ),
-        */
-
-        /* To stop these requests,
-         * uncheck "Preferences / Add-ons / (gear icon) / Update Add-ons Automatically".
-        // Firefox add-ons hotfix (auto-update)
-        Match( reqexpr::from_regex(target_getter, "https?://services\\.addons\\.mozilla\\.org/.*")
-             , unrequested ),
-        Match( reqexpr::from_regex(target_getter, "https?://versioncheck-bg\\.addons\\.mozilla\\.org/.*")
-             , unrequested ),
-        */
-
-        /* To stop these requests,
-         * uncheck all options from "Preferences / Privacy & Security / Firefox Data Collection and Use",
-         * maybe clear `toolkit.telemetry.server` in `about:config`.
-        // Firefox telemetry
-        Match( reqexpr::from_regex(target_getter, "https?://([^/\\.]+\\.)*telemetry\\.mozilla\\.net/.*")
-             , unrequested ),
-        Match( reqexpr::from_regex(target_getter, "https?://([^/\\.]+\\.)*telemetry\\.mozilla\\.org/.*")
-             , unrequested ),
-        */
-
-        /* This should work as expected as long as Origin is enabled.
-         * To stop these requests, set `network.captive-portal-service.enabled` to false in `about:config`.
-        // Firefox' captive portal detection
-        Match( reqexpr::from_regex(target_getter, "https?://detectportal\\.firefox\\.com/.*")
-             , unrequested ),
-        */
-
-        /* To avoid these at the client, use some kind of ad blocker (like uBlock Origin).
-        // Ads and tracking
-        Match( reqexpr::from_regex(target_getter, "https?://([^/\\.]+\\.)*google-analytics\\.com/.*")
-             , unrequested ),
-
-        Match( reqexpr::from_regex(target_getter, "https?://([^/\\.]+\\.)*googlesyndication\\.com/.*")
-             , unrequested ),
-        Match( reqexpr::from_regex(target_getter, "https?://([^/\\.]+\\.)*googletagservices\\.com/.*")
-             , unrequested ),
-        Match( reqexpr::from_regex(target_getter, "https?://([^/\\.]+\\.)*moatads\\.com/.*")
-             , unrequested ),
-        Match( reqexpr::from_regex(target_getter, "https?://([^/\\.]+\\.)*amazon-adsystem\\.com/.*")
-             , unrequested ),
-        Match( reqexpr::from_regex(target_getter, "https?://([^/\\.]+\\.)*adsafeprotected\\.com/.*")
-             , unrequested ),
-        Match( reqexpr::from_regex(target_getter, "https?://([^/\\.]+\\.)*ads-twitter\\.com/.*")
-             , unrequested ),
-        Match( reqexpr::from_regex(target_getter, "https?://([^/\\.]+\\.)*doubleclick\\.net/.*")
-             , unrequested ),
-
-        Match( reqexpr::from_regex(target_getter, "https?://([^/\\.]+\\.)*summerhamster\\.com/.*")
-             , unrequested ),
-
-        Match( reqexpr::from_regex(target_getter, "https?://ping.chartbeat.net/.*")
-             , unrequested ),
-        */
-
-        // Handle requests to <http://localhost/> internally.
-        Match( reqexpr::from_regex(host_getter, localhost_exact_rx)
-             , {deque<fresh_channel>({fresh_channel::_front_end})} ),
-
-        Match( reqexpr::from_regex(host_getter, util::str(_config.front_end_endpoint()))
-             , {deque<fresh_channel>({fresh_channel::_front_end})} ),
-
-        // Other requests to the local host should not use the network
-        // to avoid leaking internal services accessed through the client.
-        Match( reqexpr::from_regex(hostname_getter, util::localhost_rx)
-             , {deque<fresh_channel>({fresh_channel::origin})} ),
-
-        // Access to sites under the local TLD are always accessible
-        // with good connectivity, so always use the Origin channel
-        // and never cache them.
-        Match( reqexpr::from_regex(target_getter, local_rx)
-             , {deque<fresh_channel>({fresh_channel::origin})} ),
-
-        // Do not use caching for requests tagged as private with Ouinet headers.
-        Match( reqexpr::from_regex( x_private_getter
-                                  , boost::regex(http_::request_private_true, rx_icase))
-             , nocache_request_config),
-
-        // When to try to cache or not, depending on the request method:
-        //
-        //   - Unsafe methods (CONNECT, DELETE, PATCH, POST, PUT): do not cache
-        //   - Safe but uncacheable methods (OPTIONS, TRACE): do not cache
-        //   - Safe and cacheable (GET, HEAD): cache
-        //
-        // Thus the only remaining method that implies caching is GET.
-        Match( !reqexpr::from_regex(method_getter, "(GET|HEAD)")
-             , nocache_request_config),
-        // Requests declaring a method override are checked by that method.
-        // This is not a standard header,
-        // but for instance Firefox uses it for Safe Browsing requests,
-        // which according to this standard should actually be POST requests
-        // (probably in the hopes of having more chances that requests get through,
-        // in spite of using HTTPS).
-        Match( !reqexpr::from_regex(method_override_getter, "(|GET)")
-             , nocache_request_config),
-
-        // Disable cache and always go to proxy for this site.
-        //Match( reqexpr::from_regex(target_getter, "https?://ifconfig\\.co/.*")
-        //     , {deque<fresh_channel>({fresh_channel::proxy})} ),
-        // Force cache and default channels for this site.
-        //Match( reqexpr::from_regex(target_getter, "https?://(www\\.)?example\\.com/.*")
-        //     , {deque<fresh_channel>()} ),
-        // Force cache and particular channels for this site.
-        //Match( reqexpr::from_regex(target_getter, "https?://(www\\.)?example\\.net/.*")
-        //     , {deque<fresh_channel>({fresh_channel::injector})} ),
-    });
-    // Requests to the private addresses should not use the network
-    // to avoid leaking internal services accessed through the client,
-    // unless the option `allow-private-targets` is set to true.
-    if (!_config.is_private_target_allowed())
-        matches.push_back(Match(reqexpr::from_regex(hostname_getter, util::private_addr_rx)
-                         , {deque<fresh_channel>({fresh_channel::origin})}));
->>>>>>> 6ffe3cc8
 
     // Is MitM active?
     bool mitm = false;
