#include <boost/beast/core.hpp>
#include <boost/beast/http.hpp>
#include <boost/beast/version.hpp>
#include <boost/asio/ip/tcp.hpp>
#include <boost/asio/spawn.hpp>
#include <boost/asio/connect.hpp>
#include <boost/program_options.hpp>
#include <boost/filesystem.hpp>
#include <boost/date_time/posix_time/posix_time.hpp>
#include <iostream>
#include <fstream>

#include <ipfs_cache/client.h>
#include <ipfs_cache/error.h>

#include <gnunet_channels/channel.h>
#include <gnunet_channels/service.h>

#include <i2poui.h>

#include "namespaces.h"
#include "fetch_http_page.h"
#include "client_front_end.h"
#include "generic_connection.h"
#include "util.h"
#include "blocker.h"
#include "async_sleep.h"
#include "increase_open_file_limit.h"
#include "endpoint.h"
#include "cache_control.h"
#include "or_throw.h"
#include "request_routing.h"
#include "full_duplex_forward.h"

using namespace std;
using namespace ouinet;

namespace fs = boost::filesystem;
namespace posix_time = boost::posix_time;

using tcp         = asio::ip::tcp;
using string_view = beast::string_view;
using Request     = http::request<http::string_body>;
using Response    = http::response<http::dynamic_body>;

static fs::path REPO_ROOT;
static const fs::path OUINET_CONF_FILE = "ouinet-client.conf";
static const fs::path OUINET_PID_FILE = "pid";
static posix_time::time_duration MAX_CACHED_AGE = posix_time::hours(7*24);  // one week

//------------------------------------------------------------------------------
#define ASYNC_DEBUG(code, ...) [&] () mutable {\
    auto task = client.front_end.notify_task(util::str(__VA_ARGS__));\
    return code;\
}()

//------------------------------------------------------------------------------
struct Client {
/*
    struct I2P {
        i2poui::Service service;
        i2poui::Connector connector;
    };
*/
    asio::io_service& ios;
    Endpoint injector_ep;
//    unique_ptr<gnunet_channels::Service> gnunet_service;
//    unique_ptr<I2P> i2p;
    unique_ptr<ipfs_cache::Client> ipfs_cache;

    ClientFrontEnd front_end;

    Client(asio::io_service& ios, const Endpoint& injector_ep)
        : ios(ios)
        , injector_ep(injector_ep)
    {}
};

//------------------------------------------------------------------------------
static
void handle_bad_request( GenericConnection& con
                       , const Request& req
                       , string message
                       , asio::yield_context yield)
{
    http::response<http::string_body> res{http::status::bad_request, req.version()};

    res.set(http::field::server, BOOST_BEAST_VERSION_STRING);
    res.set(http::field::content_type, "text/html");
    res.keep_alive(req.keep_alive());
    res.body() = message;
    res.prepare_payload();

    sys::error_code ec;
    http::async_write(con, res, yield[ec]);
}

//------------------------------------------------------------------------------
static
GenericConnection
connect_to_injector(Client& client, asio::yield_context yield)
{
    namespace error = asio::error;

    struct Visitor {
        using Ret = GenericConnection;

        sys::error_code ec;
        Client& client;
        asio::yield_context yield;

        Visitor(Client& client, asio::yield_context yield)
            : client(client), yield(yield) {}

        Ret operator()(const tcp::endpoint& ep) {
            tcp::socket socket(client.ios);
            socket.async_connect(ep, yield[ec]);
            return or_throw(yield, ec, GenericConnection(move(socket)));
        }

        Ret operator()(const GnunetEndpoint& ep) {
/*
            using Channel = gnunet_channels::Channel;

            if (!client.gnunet_service) {
                return or_throw<Ret>(yield, error::no_protocol_option);
            }

            Channel ch(*client.gnunet_service);
            ch.connect(ep.host, ep.port, yield[ec]);

            return or_throw(yield, ec, GenericConnection(move(ch)));
*/
            return or_throw(yield, error::no_protocol_option, GenericConnection());
        }

        Ret operator()(const I2PEndpoint&) {
/*
            if (!client.i2p) {
                return or_throw<Ret>(yield, error::no_protocol_option);
            }

            i2poui::Channel ch(client.i2p->service);
            ch.connect(client.i2p->connector, yield[ec]);

            return or_throw(yield, ec, GenericConnection(move(ch)));
*/
            return or_throw(yield, error::no_protocol_option, GenericConnection());
        }
    };

    Visitor visitor(client, yield);

    return boost::apply_visitor(visitor, client.injector_ep);
}

//------------------------------------------------------------------------------
static
void handle_connect_request( GenericConnection& client_c
                           , const Request& req
                           , Client& client
                           , asio::yield_context yield)
{
    // https://tools.ietf.org/html/rfc2817#section-5.2

    sys::error_code ec;

    if (!client.front_end.is_injector_proxying_enabled()) {
        return ASYNC_DEBUG( handle_bad_request( client_c
                                              , req
                                              , "Forwarding disabled"
                                              , yield[ec])
                          , "Forwarding disabled");
    }

    auto injector_c = connect_to_injector(client, yield[ec]);

    if (ec) {
        // TODO: Does an RFC dicate a particular HTTP status code?
        return handle_bad_request(client_c, req, "Can't connect to injector", yield[ec]);
    }

    http::async_write(injector_c, const_cast<Request&>(req), yield[ec]);

    if (ec) {
        // TODO: Does an RFC dicate a particular HTTP status code?
        return handle_bad_request(client_c, req, "Can't contact the injector", yield[ec]);
    }

    beast::flat_buffer buffer;
    Response res;
    http::async_read(injector_c, buffer, res, yield[ec]);

    if (ec) {
        // TODO: Does an RFC dicate a particular HTTP status code?
        return handle_bad_request(client_c, req, "Can't contact the injector", yield[ec]);
    }

    http::async_write(client_c, res, yield[ec]);

    if (ec) return fail(ec, "sending connect response");

    if (!(200 <= unsigned(res.result()) && unsigned(res.result()) < 300)) {
        return;
    }

    full_duplex(client_c, injector_c, yield);
}

//------------------------------------------------------------------------------
static
CacheControl::CacheEntry
fetch_stored( const Request& request
            , request_route::Config& request_config
            , Client& client
            , asio::yield_context yield)
{
    using CacheEntry = CacheControl::CacheEntry;

    const bool cache_is_disabled
        = !request_config.enable_cache
       || !client.ipfs_cache
       || !client.front_end.is_ipfs_cache_enabled();

    if (cache_is_disabled) {
        return or_throw<CacheControl::CacheEntry>( yield ,
                asio::error::operation_not_supported);
    }

    sys::error_code ec;
    // Get the content from cache
    auto key = request.target();

    auto content = client.ipfs_cache->get_content(key.to_string(), yield[ec]);

    if (ec) return or_throw<CacheEntry>(yield, ec);

    // If the content does not have a meaningful time stamp,
    // an error should have been reported.
    assert(!content.ts.is_not_a_date_time());

    http::response_parser<Response::body_type> parser;
    parser.eager(true);
    parser.put(asio::buffer(content.data), ec);

    assert(!ec && "Malformed cache entry");

    if (!parser.is_done()) {
#ifndef NDEBUG
        cerr << "------- WARNING: Unfinished message in cache --------" << endl;
        assert(parser.is_header_done() && "Malformed response head did not cause error");
        auto response = parser.get();
        cerr << request << response.base() << "<" << response.body().size() << " bytes in body>" << endl;
        cerr << "-----------------------------------------------------" << endl;
#endif
        ec = asio::error::not_found;
    }

    if (ec) return or_throw<CacheEntry>(yield, ec);

    return CacheEntry{content.ts, parser.release()};
}

//------------------------------------------------------------------------------
static
Response
fetch_fresh( const Request& request
           , request_route::Config& request_config
           , Client& client
           , asio::yield_context yield)
{
    using namespace asio::error;
    using request_route::responder;

    sys::error_code last_error = operation_not_supported;

    while (!request_config.responders.empty()) {
        auto r = request_config.responders.front();
        request_config.responders.pop();

        switch (r) {
            case responder::origin: {
                assert(0 && "TODO");
                continue;
            }
            case responder::proxy: {
                assert(0 && "TODO");
                continue;
            }
            case responder::injector: {
                if (!client.front_end.is_injector_proxying_enabled()) {
                    continue;
                }
                sys::error_code ec;
                auto inj_con = connect_to_injector(client, yield[ec]);
                if (ec) {
                    last_error = ec;
                    continue;
                }
                // Forward the request to the injector
                auto res = fetch_http_page(client.ios, inj_con, request, yield[ec]);
                if (!ec) return res;
                last_error = ec;
                continue;
            }
            case responder::_front_end: {
                return client.front_end.serve( client.injector_ep
                                             , request
                                             , client.ipfs_cache.get());
            }
        }
    }

    return or_throw<Response>(yield, last_error);
}

//------------------------------------------------------------------------------
static
CacheControl build_cache_control( asio::io_service& ios
                                , request_route::Config& request_config
                                , Client& client)
{
    CacheControl cache_control;

    cache_control.fetch_stored =
        [&] (const Request& request, asio::yield_context yield) {
            return ASYNC_DEBUG( fetch_stored(request, request_config, client, yield)
                              , "Fetch from cache: " , request.target());
        };

    cache_control.fetch_fresh =
        [&] (const Request& request, asio::yield_context yield) {
            return ASYNC_DEBUG( fetch_fresh(request, request_config, client, yield)
                              , "Fetch from origin: ", request.target());
        };

    cache_control.max_cached_age(MAX_CACHED_AGE);

    return cache_control;
}

//------------------------------------------------------------------------------
static void serve_request( GenericConnection con
                         , Client& client
                         , asio::yield_context yield)
{
    namespace rr = request_route;
    using rr::responder;

    // These access mechanisms are attempted in order for requests by default.
    const rr::Config default_request_config
        { true
        , queue<responder>({responder::injector})};

    rr::Config request_config;

    CacheControl cache_control = build_cache_control( con.get_io_service()
                                                    , request_config
                                                    , client);

    sys::error_code ec;
    beast::flat_buffer buffer;

    // Expressions to test the request against and mechanisms to be used.
    // TODO: Create once and reuse.
    using Match = pair<const ouinet::reqexpr::reqex, const rr::Config>;

    auto method_getter([](const Request& r) {return r.method_string();});
    auto host_getter([](const Request& r) {return r["Host"];});
    auto target_getter([](const Request& r) {return r.target();});

    const vector<Match> matches({
        // Handle requests to <http://localhost/> internally.
        Match( reqexpr::from_regex(host_getter, "localhost")
             , {false, queue<responder>({responder::_front_end})} ),

        // NOTE: The matching of HTTP methods below can be simplified,
        // leaving expanded for readability.

        // NOTE: The injector mechanism is temporarily used in some matches
        // instead of the mechanisms following it (commented out)
        // since the later are not implemented yet.

        // Send unsafe HTTP method requests to the origin server
        // (or the proxy if that does not work).
        // NOTE: The cache need not be disabled as it should know not to
        // fetch requests in these cases.
        Match( !reqexpr::from_regex(method_getter, "(GET|HEAD|OPTIONS|TRACE)")
             , {false, queue<responder>({responder::injector/*responder::origin, responder::proxy*/})} ),
        // Do not use cache for safe but uncacheable HTTP method requests.
        // NOTE: same as above.
        Match( reqexpr::from_regex(method_getter, "(OPTIONS|TRACE)")
             , {false, queue<responder>({responder::injector/*responder::origin, responder::proxy*/})} ),
        // Do not use cache for validation HEADs.
        // Caching these is not yet supported.
        Match( reqexpr::from_regex(method_getter, "HEAD")
             , {false, queue<responder>({responder::injector})} ),
        // Force cache and default mechanisms for this site.
        Match( reqexpr::from_regex(target_getter, "https?://(www\\.)?example.com/.*")
             , {true, queue<responder>()} ),
        // Force cache and particular mechanisms for this site.
        Match( reqexpr::from_regex(target_getter, "https?://(www\\.)?example.net/.*")
             , {true, queue<responder>({responder::injector})} ),
    });

    // Process the different requests that may come over the same connection.
    for (;;) {  // continue for next request; break for no more requests
        Request req;

        // Read the (clear-text) HTTP request
        ASYNC_DEBUG(http::async_read(con, buffer, req, yield[ec]), "Read request");

        if (ec == http::error::end_of_stream) break;
        if (ec) return fail(ec, "read");

        // Attempt connection to origin for CONNECT requests
        if (req.method() == http::verb::connect) {
            return ASYNC_DEBUG( handle_connect_request(con, req, client, yield)
                              , "Connect ", req.target());
        }

        request_config = route_choose_config(req, matches, default_request_config);

        auto res = ASYNC_DEBUG( cache_control.fetch(req, yield[ec])
                              , "Fetch "
                              , req.target());

        if (ec) {
#ifndef NDEBUG
            cerr << "----- WARNING: Error fetching --------" << endl;
            cerr << "Error Code: " << ec.message() << endl;
            cerr << req.base() << res.base() << endl;
            cerr << "--------------------------------------" << endl;
#endif

            // TODO: Better error message.
            ASYNC_DEBUG(handle_bad_request(con, req, "Not cached", yield), "Send error");
            if (req.keep_alive()) continue;
            else return;
        }

        // Forward the response back
        ASYNC_DEBUG(http::async_write(con, res, yield[ec]), "Write response ", req.target());
        if (ec == http::error::end_of_stream) break;
        if (ec) return fail(ec, "write");
    }
}

//------------------------------------------------------------------------------
void do_listen( Client& client
              , tcp::endpoint local_endpoint
              , string ipns
              , asio::yield_context yield)
{
    auto& ios = client.ios;

    sys::error_code ec;

    // Open the acceptor
    tcp::acceptor acceptor(ios);

    acceptor.open(local_endpoint.protocol(), ec);
    if (ec) return fail(ec, "open");

    acceptor.set_option(asio::socket_base::reuse_address(true));

    // Bind to the server address
    acceptor.bind(local_endpoint, ec);
    if (ec) return fail(ec, "bind");

    // Start listening for connections
    acceptor.listen(asio::socket_base::max_connections, ec);
    if (ec) return fail(ec, "listen");

    if (ipns.size()) {
        ipfs_cache::Client cache(ios, ipns, (REPO_ROOT/"ipfs").native());
        client.ipfs_cache = make_unique<ipfs_cache::Client>(move(cache));
    }

    cout << "Client accepting on " << acceptor.local_endpoint() << endl;

    for(;;)
    {
        tcp::socket socket(ios);
        ASYNC_DEBUG(acceptor.async_accept(socket, yield[ec]), "Accept");
        if(ec) {
            fail(ec, "accept");
            ASYNC_DEBUG(async_sleep(ios, chrono::seconds(1), yield), "Sleep");
        }
        else {
            asio::spawn( ios
                       , [ s = move(socket)
                         , &client
                         ](asio::yield_context yield) mutable {
                             serve_request( GenericConnection(move(s))
                                          , client
                                          , yield);
                         });
        }
    }
}

//------------------------------------------------------------------------------
int main(int argc, char* argv[])
{
    namespace po = boost::program_options;

    po::options_description desc("\nOptions");

    desc.add_options()
        ("help", "Produce this help message")
        ("repo", po::value<string>(), "Path to the repository root")
        ("listen-on-tcp", po::value<string>(), "IP:PORT endpoint on which we'll listen")
        ("injector-ep"
         , po::value<string>()
         , "Injector's endpoint (either <IP>:<PORT> or <GNUnet's ID>:<GNUnet's PORT>")
        ("injector-ipns"
         , po::value<string>()->default_value("")
         , "IPNS of the injector's database")
        ("max-cached-age"
         , po::value<int>()->default_value(MAX_CACHED_AGE.total_seconds())
         , "Discard cached content older than this many seconds (0: discard all; -1: discard none)")
        ("open-file-limit"
         , po::value<unsigned int>()
         , "To increase the maximum number of open files")
        ;

    po::variables_map vm;
    po::store(po::parse_command_line(argc, argv, desc), vm);
    po::notify(vm);

    if (!vm.count("repo")) {
        cerr << "The 'repo' argument is missing" << endl;
        cerr << desc << endl;
        return 1;
    }

    REPO_ROOT = fs::path(vm["repo"].as<string>());

    if (!fs::exists(REPO_ROOT)) {
        cerr << "Directory " << REPO_ROOT << " does not exist." << endl;
        cerr << desc << endl;
        return 1;
    }

    if (!fs::is_directory(REPO_ROOT)) {
        cerr << "The path " << REPO_ROOT << " is not a directory." << endl;
        cerr << desc << endl;
        return 1;
    }

    fs::path ouinet_conf_path = REPO_ROOT/OUINET_CONF_FILE;

    if (!fs::is_regular_file(ouinet_conf_path)) {
        cerr << "The path " << REPO_ROOT << " does not contain "
             << "the " << OUINET_CONF_FILE << " configuration file." << endl;
        cerr << desc << endl;
        return 1;
    }

    ifstream ouinet_conf(ouinet_conf_path.native());

    po::store(po::parse_config_file(ouinet_conf, desc), vm);
    po::notify(vm);

    if (vm.count("open-file-limit")) {
        increase_open_file_limit(vm["open-file-limit"].as<unsigned int>());
    }

    if (vm.count("max-cached-age")) {
        MAX_CACHED_AGE = boost::posix_time::seconds(vm["max-cached-age"].as<int>());
    }

    if (!vm.count("listen-on-tcp")) {
        cerr << "The parameter 'listen-on-tcp' is missing" << endl;
        cerr << desc << endl;
        return 1;
    }

    if (!vm.count("injector-ep")) {
        cerr << "The parameter 'injector-ep' is missing" << endl;
        cerr << desc << endl;
        return 1;
    }

    auto const local_ep = util::parse_endpoint(vm["listen-on-tcp"].as<string>());
    auto const injector_ep = *parse_endpoint(vm["injector-ep"].as<string>());

    string ipns;

    if (vm.count("injector-ipns")) {
        ipns = vm["injector-ipns"].as<string>();
    }

    if (exists(REPO_ROOT/OUINET_PID_FILE)) {
        cerr << "Existing PID file " << REPO_ROOT/OUINET_PID_FILE
             << "; another client process may be running"
             << ", otherwise please remove the file." << endl;
        return 1;
    }
    // Acquire a PID file for the life of the process
    util::PidFile pid_file(REPO_ROOT/OUINET_PID_FILE);

    // The io_service is required for all I/O
    asio::io_service ios;

    // Trap interruptions so as to proceed to normal cleanup and exit.
    asio::signal_set signals(ios, SIGINT, SIGTERM);
    signals.async_wait([&](const sys::error_code& ec, int sn) {
            if (!ec)
                ios.stop();
        }
    );

    auto client = std::make_unique<Client>(ios, injector_ep);

    asio::spawn
        ( ios
        , [&](asio::yield_context yield) {
<<<<<<< HEAD

              Client client(ios, injector_ep);
/*
=======
>>>>>>> ddad709a
              if (is_gnunet_endpoint(injector_ep)) {
                  namespace gc = gnunet_channels;

                  string config = (REPO_ROOT/"gnunet"/"peer.conf").native();

                  auto service = make_unique<gc::Service>(config, ios);

                  sys::error_code ec;

                  cout << "Setting up GNUnet ..." << endl;
                  service->async_setup(yield[ec]);

                  if (ec) {
                      cerr << "Failed to setup GNUnet service: "
                           << ec.message() << endl;
                      return;
                  }

                  cout << "GNUnet ID: " << service->identity() << endl;

                  client->gnunet_service = move(service);
              }
              else if (is_i2p_endpoint(injector_ep)) {
                  auto ep = boost::get<I2PEndpoint>(injector_ep).pubkey;

                  i2poui::Service service((REPO_ROOT/"i2p").native(), ios);
                  sys::error_code ec;
                  i2poui::Connector connector = service.build_connector(ep, yield[ec]);

                  if (ec) {
                      cerr << "Failed to setup I2Poui service: "
                           << ec.message() << endl;
                      return;
                  }

                  client->i2p =
                      make_unique<Client::I2P>(Client::I2P{move(service),
                              move(connector)});
              }
<<<<<<< HEAD
*/
              do_listen( client
=======

              do_listen( *client
>>>>>>> ddad709a
                       , local_ep
                       , ipns
                       , yield);
          });

    ios.run();

    // We need to ensure that the client is destroyed before the I/O service,
    // otherwise the former may try to use the later after it has been destroyed.
    client = nullptr;

    return EXIT_SUCCESS;
}<|MERGE_RESOLUTION|>--- conflicted
+++ resolved
@@ -612,17 +612,12 @@
         }
     );
 
-    auto client = std::make_unique<Client>(ios, injector_ep);
-
     asio::spawn
         ( ios
         , [&](asio::yield_context yield) {
-<<<<<<< HEAD
 
               Client client(ios, injector_ep);
 /*
-=======
->>>>>>> ddad709a
               if (is_gnunet_endpoint(injector_ep)) {
                   namespace gc = gnunet_channels;
 
@@ -643,7 +638,7 @@
 
                   cout << "GNUnet ID: " << service->identity() << endl;
 
-                  client->gnunet_service = move(service);
+                  client.gnunet_service = move(service);
               }
               else if (is_i2p_endpoint(injector_ep)) {
                   auto ep = boost::get<I2PEndpoint>(injector_ep).pubkey;
@@ -658,17 +653,12 @@
                       return;
                   }
 
-                  client->i2p =
+                  client.i2p =
                       make_unique<Client::I2P>(Client::I2P{move(service),
                               move(connector)});
               }
-<<<<<<< HEAD
 */
               do_listen( client
-=======
-
-              do_listen( *client
->>>>>>> ddad709a
                        , local_ep
                        , ipns
                        , yield);
@@ -676,9 +666,5 @@
 
     ios.run();
 
-    // We need to ensure that the client is destroyed before the I/O service,
-    // otherwise the former may try to use the later after it has been destroyed.
-    client = nullptr;
-
     return EXIT_SUCCESS;
 }