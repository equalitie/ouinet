--- conflicted
+++ resolved
@@ -48,14 +48,8 @@
 using Request     = http::request<http::string_body>;
 using Response    = http::response<http::dynamic_body>;
 
-<<<<<<< HEAD
-=======
-static fs::path REPO_ROOT;
-static const fs::path OUINET_CONF_FILE = "ouinet-client.conf";
-static const fs::path OUINET_PID_FILE = "pid";
-static posix_time::time_duration MAX_CACHED_AGE = posix_time::hours(7*24);  // one week
-
->>>>>>> f25d3ec2
+static const boost::filesystem::path OUINET_PID_FILE = "pid";
+
 //------------------------------------------------------------------------------
 #define ASYNC_DEBUG(code, ...) [&] () mutable {\
     auto task = client.front_end.notify_task(util::str(__VA_ARGS__));\
@@ -464,15 +458,9 @@
 }
 
 //------------------------------------------------------------------------------
-<<<<<<< HEAD
-void do_listen(Client& client, asio::yield_context yield)
-=======
 void do_listen( Client& client
-              , tcp::endpoint local_endpoint
-              , string ipns
               , Signal<void()>& shutdown_signal
               , asio::yield_context yield)
->>>>>>> f25d3ec2
 {
     const auto local_endpoint = client.config.local_endpoint();
     const auto ipns = client.config.ipns();
@@ -565,45 +553,28 @@
         return 1;
     }
 
-<<<<<<< HEAD
-=======
-    auto const local_ep = util::parse_endpoint(vm["listen-on-tcp"].as<string>());
-    auto const injector_ep = *parse_endpoint(vm["injector-ep"].as<string>());
-
-    string ipns;
-
-    if (vm.count("injector-ipns")) {
-        ipns = vm["injector-ipns"].as<string>();
-    }
-
-    if (exists(REPO_ROOT/OUINET_PID_FILE)) {
-        cerr << "Existing PID file " << REPO_ROOT/OUINET_PID_FILE
+    if (exists(config.repo_root()/OUINET_PID_FILE)) {
+        cerr << "Existing PID file " << config.repo_root()/OUINET_PID_FILE
              << "; another client process may be running"
              << ", otherwise please remove the file." << endl;
         return 1;
     }
     // Acquire a PID file for the life of the process
-    util::PidFile pid_file(REPO_ROOT/OUINET_PID_FILE);
-
->>>>>>> f25d3ec2
+    util::PidFile pid_file(config.repo_root()/OUINET_PID_FILE);
+
     // The io_service is required for all I/O
     asio::io_service ios;
 
     Signal<void()> shutdown_signal;
-
-    Client client(ios, injector_ep);
 
     asio::spawn
         ( ios
         , [&](asio::yield_context yield) {
               auto injector_ep = config.injector_endpoint();
 
-<<<<<<< HEAD
               Client client(ios, config);
 
 #ifdef USE_GNUNET
-=======
->>>>>>> f25d3ec2
               if (is_gnunet_endpoint(injector_ep)) {
                   namespace gc = gnunet_channels;
 
@@ -646,15 +617,7 @@
                               move(connector)});
               }
 
-<<<<<<< HEAD
-              do_listen(client, yield);
-=======
-              do_listen( client
-                       , local_ep
-                       , ipns
-                       , shutdown_signal
-                       , yield);
->>>>>>> f25d3ec2
+              do_listen(client, shutdown_signal, yield);
           });
 
     asio::signal_set signals(ios, SIGINT, SIGTERM);
