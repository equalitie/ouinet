#include <boost/beast/core.hpp>
#include <boost/beast/http.hpp>
#include <boost/beast/version.hpp>
#include <boost/asio/ip/tcp.hpp>
#include <boost/asio/spawn.hpp>
#include <boost/asio/connect.hpp>
#include <boost/program_options.hpp>
#include <boost/filesystem.hpp>
#include <boost/date_time/posix_time/posix_time.hpp>
#include <iostream>
#include <fstream>

#include <ipfs_cache/client.h>
#include <ipfs_cache/error.h>

#include <gnunet_channels/channel.h>
#include <gnunet_channels/service.h>

#include <i2poui.h>

#include "namespaces.h"
#include "connect_to_host.h"
#include "fetch_http_page.h"
#include "client_front_end.h"
#include "generic_connection.h"
#include "util.h"
#include "result.h"
#include "blocker.h"
#include "async_sleep.h"
#include "increase_open_file_limit.h"
#include "endpoint.h"
#include "cache_control.h"
#include "or_throw.h"
#include "request_routing.h"

using namespace std;
using namespace ouinet;

namespace fs = boost::filesystem;
namespace posix_time = boost::posix_time;

using tcp         = asio::ip::tcp;
using string_view = beast::string_view;
using Request     = http::request<http::string_body>;
using Response    = http::response<http::dynamic_body>;

static fs::path REPO_ROOT;
static const fs::path OUINET_CONF_FILE = "ouinet-client.conf";
static posix_time::time_duration MAX_CACHED_AGE = posix_time::hours(7*24);  // one week

//------------------------------------------------------------------------------
#define ASYNC_DEBUG(code, ...) [&] () mutable {\
    auto task = client.front_end.notify_task(util::str(__VA_ARGS__));\
    return code;\
}()

//------------------------------------------------------------------------------
struct Client {
    struct I2P {
        i2poui::Service service;
        i2poui::Connector connector;
    };

    asio::io_service& ios;
    Endpoint injector_ep;
    unique_ptr<gnunet_channels::Service> gnunet_service;
    unique_ptr<I2P> i2p;
    unique_ptr<ipfs_cache::Client> ipfs_cache;

    ClientFrontEnd front_end;

    Client(asio::io_service& ios, const Endpoint& injector_ep)
        : ios(ios)
        , injector_ep(injector_ep)
    {}
};

//------------------------------------------------------------------------------
static
void handle_bad_request( GenericConnection& con
                       , const Request& req
                       , string message
                       , asio::yield_context yield)
{
    http::response<http::string_body> res{http::status::bad_request, req.version()};

    res.set(http::field::server, BOOST_BEAST_VERSION_STRING);
    res.set(http::field::content_type, "text/html");
    res.keep_alive(req.keep_alive());
    res.body() = message;
    res.prepare_payload();

    sys::error_code ec;
    http::async_write(con, res, yield[ec]);
}

//------------------------------------------------------------------------------
static
void forward(GenericConnection& in, GenericConnection& out, asio::yield_context yield)
{
    sys::error_code ec;
    array<uint8_t, 2048> data;

    for (;;) {
        size_t length = in.async_read_some(asio::buffer(data), yield[ec]);
        if (ec) break;

        asio::async_write(out, asio::buffer(data, length), yield[ec]);
        if (ec) break;
    }
}

//------------------------------------------------------------------------------
static
void handle_connect_request( GenericConnection& client_c
                           , const Request& req
                           , asio::yield_context yield)
{
    sys::error_code ec;
    asio::io_service& ios = client_c.get_io_service();

    auto origin_c = connect_to_host(ios, req["host"], ec, yield);
    if (ec) return fail(ec, "connect");

    // Send the client an OK message indicating that the tunnel
    // has been established. TODO: Reply with an error otherwise.
    http::response<http::empty_body> res{http::status::ok, req.version()};
    http::async_write(client_c, res, yield[ec]);

    if (ec) return fail(ec, "sending connect response");

    Blocker blocker(ios);

    asio::spawn
        ( yield
        , [&, b = blocker.make_block()](asio::yield_context yield) {
              forward(client_c, origin_c, yield);
          });

    asio::spawn
        ( yield
        , [&, b = blocker.make_block()](asio::yield_context yield) {
              forward(origin_c, client_c, yield);
          });

    blocker.wait(yield);
}

//------------------------------------------------------------------------------
static
Result<GenericConnection>
connect_to_injector(Client& client, asio::yield_context yield)
{
    struct Visitor {
        using Ret = Result<GenericConnection>;

        sys::error_code ec;
        Client& client;
        asio::yield_context yield;

        Visitor(Client& client, asio::yield_context yield)
            : client(client), yield(yield) {}

        Ret operator()(const tcp::endpoint& ep) {
            tcp::socket socket(client.ios);
            socket.async_connect(ep, yield[ec]);

            if (ec) return ec;
            return GenericConnection(move(socket));
        }

        Ret operator()(const GnunetEndpoint& ep) {
            using Channel = gnunet_channels::Channel;

            if (!client.gnunet_service) {
                return Ret::make_error(asio::error::no_protocol_option);
            }

            Channel ch(*client.gnunet_service);
            ch.connect(ep.host, ep.port, yield[ec]);

            if (ec) return ec;
            return GenericConnection(move(ch));
        }

        Ret operator()(const I2PEndpoint&) {
            if (!client.i2p) {
                return Ret::make_error(asio::error::no_protocol_option);
            }

            i2poui::Channel ch(client.i2p->service);
            ch.connect(client.i2p->connector, yield[ec]);

            if (ec) return ec;
            return GenericConnection(move(ch));
        }
    };

    Visitor visitor(client, yield);

    return boost::apply_visitor(visitor, client.injector_ep);
}

//------------------------------------------------------------------------------
static
CacheControl::CacheEntry
<<<<<<< HEAD
fetch_from_cache( const Request& request
                , request_route::Config& request_config
                , Client& client
                , asio::yield_context yield)
=======
fetch_stored(const Request& request, Client& client, asio::yield_context yield)
>>>>>>> e88e8f60
{
    using CacheEntry = CacheControl::CacheEntry;

    const bool cache_is_disabled
        = !request_config.enable_cache
       || !client.ipfs_cache
       || !client.front_end.is_ipfs_cache_enabled();

    if (cache_is_disabled) {
        return or_throw<CacheControl::CacheEntry>( yield ,
                asio::error::operation_not_supported);
    }

    sys::error_code ec;
    // Get the content from cache
    auto key = request.target();

    auto content = client.ipfs_cache->get_content(key.to_string(), yield[ec]);

    // We need this remapping because CacheControl doesn't know
    // anything about ipfs_cache.
    // TODO: Make ipfs_cache return asio::error::not_found instead.
    if (ec == ipfs_cache::error::key_not_found) {
        ec = asio::error::not_found;
    }

    if (ec) return or_throw<CacheEntry>(yield, ec);

    // If the content does not have a meaningful time stamp,
    // an error should have been reported.
    assert(!content.ts.is_not_a_date_time());

    http::response_parser<Response::body_type> parser;
    parser.eager(true);
    parser.put(asio::buffer(content.data), ec);

    assert(!ec && "Malformed cache entry");

    if (!parser.is_done()) {
        cerr << "------- WARNING: Unfinished message in cache --------" << endl;
        cerr << request << parser.get() << endl;
        cerr << "-----------------------------------------------------" << endl;
        ec = asio::error::not_found;
    }

    if (ec) return or_throw<CacheEntry>(yield, ec);

    return CacheEntry{content.ts, parser.release()};
}

//------------------------------------------------------------------------------
static
Response
<<<<<<< HEAD
fetch_from_origin( const Request& request
                 , request_route::Config& request_config
                 , Client& client
                 , asio::yield_context yield)
=======
fetch_fresh(const Request& request, Client& client, asio::yield_context yield)
>>>>>>> e88e8f60
{
    using namespace asio::error;
    using request_route::responder;

    sys::error_code last_error = operation_not_supported;

    while (!request_config.responders.empty()) {
        auto r = request_config.responders.front();
        request_config.responders.pop();

        switch (r) {
            case responder::origin: {
                assert(0 && "TODO");
                continue;
            }
            case responder::proxy: {
                assert(0 && "TODO");
                continue;
            }
            case responder::injector: {
                if (!client.front_end.is_injector_proxying_enabled()) {
                    continue;
                }
                auto inj_con = connect_to_injector(client, yield);
                if (inj_con.is_error()) {
                    last_error = inj_con.get_error();
                    continue;
                }
                sys::error_code ec;
                // Forward the request to the injector
                auto res = fetch_http_page(client.ios, *inj_con, request, yield[ec]);
                if (!ec) return res;
                last_error = ec;
                continue;
            }
            case responder::_front_end: {
                return client.front_end.serve( client.injector_ep
                                             , request
                                             , client.ipfs_cache.get());
            }
        }
    }

    return or_throw<Response>(yield, last_error);
}

//------------------------------------------------------------------------------
static
CacheControl build_cache_control( asio::io_service& ios
                                , request_route::Config& request_config
                                , Client& client)
{
    CacheControl cache_control;

    cache_control.fetch_stored =
        [&] (const Request& request, asio::yield_context yield) {
<<<<<<< HEAD
            return ASYNC_DEBUG( fetch_from_cache(request, request_config, client, yield)
=======
            return ASYNC_DEBUG( fetch_stored(request, client, yield)
>>>>>>> e88e8f60
                              , "Fetch from cache: " , request.target());
        };

    cache_control.fetch_fresh =
        [&] (const Request& request, asio::yield_context yield) {
<<<<<<< HEAD
            return ASYNC_DEBUG( fetch_from_origin(request, request_config, client, yield)
=======
            return ASYNC_DEBUG( fetch_fresh(request, client, yield)
>>>>>>> e88e8f60
                              , "Fetch from origin: ", request.target());
        };

    cache_control.max_cached_age(MAX_CACHED_AGE);

    return cache_control;
}

//------------------------------------------------------------------------------
static void serve_request( GenericConnection con
                         , Client& client
                         , asio::yield_context yield)
{
    namespace rr = request_route;
    using rr::responder;

    const rr::Config default_request_config
        { true
        , queue<responder>({responder::injector})};

    rr::Config request_config;

    CacheControl cache_control = build_cache_control( con.get_io_service()
                                                    , request_config
                                                    , client);

    sys::error_code ec;
    beast::flat_buffer buffer;

    // These hard-wired access mechanisms are attempted in order for all normal requests.
    // Expressions/mechanisms to test the request against.
    using Match = pair<const ouinet::reqexpr::reqex, const rr::Config>;

    auto method_getter([](const Request& r) {return r.method_string();});
    auto host_getter([](const Request& r) {return r["Host"];});
    auto target_getter([](const Request& r) {return r.target();});

    const vector<Match> matches({
        Match( reqexpr::from_regex(host_getter, "localhost")
             , {false, queue<responder>({responder::_front_end})} ),
        // Send non-safe HTTP method requests to the origin server
        // NOTE: The cache needs not be disabled as it should know not to
        // fetch requests in these cases.
        Match( reqexpr::from_regex(method_getter, "(HEAD|OPTIONS|TRACE)")
             , {false, queue<responder>({responder::origin})} ),
        // Do not use cache for safe but non-cacheable HTTP method requests
        // NOTE: same as above.
        Match( reqexpr::from_regex(method_getter, "(OPTIONS|TRACE)")
             , {false, queue<responder>({responder::injector, responder::origin})} ),
        Match( reqexpr::from_regex(target_getter, "https?://(www\\.)?example.com/.*")
             , {true, queue<responder>()} ),
        Match( reqexpr::from_regex(target_getter, "https?://(www\\.)?example.net/.*")
             , {true, queue<responder>({responder::injector, responder::origin})} ),
    });

    // Process the different requests that may come over the same connection.
    for (;;) {  // continue for next request; break for no more requests
        Request req;

        // Read the (clear-text) HTTP request
        ASYNC_DEBUG(http::async_read(con, buffer, req, yield[ec]), "Read request");

        if (ec == http::error::end_of_stream) break;
        if (ec) return fail(ec, "read");

        // Attempt connection to origin for CONNECT requests
        if (req.method() == http::verb::connect) {
            return ASYNC_DEBUG(handle_connect_request(con, req, yield), "Connect");
        }

        request_config = route_choose_config(req, matches, default_request_config);

        auto res = ASYNC_DEBUG( cache_control.fetch(req, yield[ec])
                              , "CacheControl::fetch "
                              , req.target());

        if (ec) {
            cerr << "----- WARNING: Error fetching --------" << endl;
            cerr << "Error Code: " << ec.message() << endl;
            cerr << req << res.base() << endl;
            cerr << "--------------------------------------" << endl;

            // TODO: Better error message.
            ASYNC_DEBUG(handle_bad_request(con, req, "Not cached", yield), "Send error");
            if (req.keep_alive()) continue;
            else return;
        }

        // Forward the response back
        ASYNC_DEBUG(http::async_write(con, res, yield[ec]), "Write response ", req.target());
        if (ec == http::error::end_of_stream) break;
        if (ec) return fail(ec, "write");
    }
}

//------------------------------------------------------------------------------
void do_listen( Client& client
              , tcp::endpoint local_endpoint
              , string ipns
              , asio::yield_context yield)
{
    auto& ios = client.ios;

    sys::error_code ec;

    // Open the acceptor
    tcp::acceptor acceptor(ios);

    acceptor.open(local_endpoint.protocol(), ec);
    if (ec) return fail(ec, "open");

    acceptor.set_option(asio::socket_base::reuse_address(true));

    // Bind to the server address
    acceptor.bind(local_endpoint, ec);
    if (ec) return fail(ec, "bind");

    // Start listening for connections
    acceptor.listen(asio::socket_base::max_connections, ec);
    if (ec) return fail(ec, "listen");

    if (ipns.size()) {
        ipfs_cache::Client cache(ios, ipns, (REPO_ROOT/"ipfs").native());
        client.ipfs_cache = make_unique<ipfs_cache::Client>(move(cache));
    }

    cout << "Client accepting on " << acceptor.local_endpoint() << endl;

    for(;;)
    {
        tcp::socket socket(ios);
        ASYNC_DEBUG(acceptor.async_accept(socket, yield[ec]), "Accept");
        if(ec) {
            fail(ec, "accept");
            ASYNC_DEBUG(async_sleep(ios, chrono::seconds(1), yield), "Sleep");
        }
        else {
            asio::spawn( ios
                       , [ s = move(socket)
                         , &client
                         ](asio::yield_context yield) mutable {
                             serve_request( GenericConnection(move(s))
                                          , client
                                          , yield);
                         });
        }
    }
}

//------------------------------------------------------------------------------
int main(int argc, char* argv[])
{
    namespace po = boost::program_options;

    po::options_description desc("\nOptions");

    desc.add_options()
        ("help", "Produce this help message")
        ("repo", po::value<string>(), "Path to the repository root")
        ("listen-on-tcp", po::value<string>(), "IP:PORT endpoint on which we'll listen")
        ("injector-ep"
         , po::value<string>()
         , "Injector's endpoint (either <IP>:<PORT> or <GNUnet's ID>:<GNUnet's PORT>")
        ("injector-ipns"
         , po::value<string>()->default_value("")
         , "IPNS of the injector's database")
        ("max-cached-age"
         , po::value<int>()->default_value(MAX_CACHED_AGE.total_seconds())
         , "Discard cached content older than this many seconds (0: discard all; -1: discard none)")
        ("open-file-limit"
         , po::value<unsigned int>()
         , "To increase the maximum number of open files")
        ;

    po::variables_map vm;
    po::store(po::parse_command_line(argc, argv, desc), vm);
    po::notify(vm);

    if (!vm.count("repo")) {
        cerr << "The 'repo' argument is missing" << endl;
        cerr << desc << endl;
        return 1;
    }

    REPO_ROOT = fs::path(vm["repo"].as<string>());

    if (!fs::exists(REPO_ROOT)) {
        cerr << "Directory " << REPO_ROOT << " does not exist." << endl;
        cerr << desc << endl;
        return 1;
    }

    if (!fs::is_directory(REPO_ROOT)) {
        cerr << "The path " << REPO_ROOT << " is not a directory." << endl;
        cerr << desc << endl;
        return 1;
    }

    fs::path ouinet_conf_path = REPO_ROOT/OUINET_CONF_FILE;

    if (!fs::is_regular_file(ouinet_conf_path)) {
        cerr << "The path " << REPO_ROOT << " does not contain "
             << "the " << OUINET_CONF_FILE << " configuration file." << endl;
        cerr << desc << endl;
        return 1;
    }

    ifstream ouinet_conf(ouinet_conf_path.native());

    po::store(po::parse_config_file(ouinet_conf, desc), vm);
    po::notify(vm);

    if (vm.count("open-file-limit")) {
        increase_open_file_limit(vm["open-file-limit"].as<unsigned int>());
    }

    if (vm.count("max-cached-age")) {
        MAX_CACHED_AGE = boost::posix_time::seconds(vm["max-cached-age"].as<int>());
    }

    if (!vm.count("listen-on-tcp")) {
        cerr << "The parameter 'listen-on-tcp' is missing" << endl;
        cerr << desc << endl;
        return 1;
    }

    if (!vm.count("injector-ep")) {
        cerr << "The parameter 'injector-ep' is missing" << endl;
        cerr << desc << endl;
        return 1;
    }

    auto const local_ep = util::parse_endpoint(vm["listen-on-tcp"].as<string>());
    auto const injector_ep = *parse_endpoint(vm["injector-ep"].as<string>());

    string ipns;

    if (vm.count("injector-ipns")) {
        ipns = vm["injector-ipns"].as<string>();
    }

    // The io_service is required for all I/O
    asio::io_service ios;

    asio::spawn
        ( ios
        , [&](asio::yield_context yield) {

              Client client(ios, injector_ep);

              if (is_gnunet_endpoint(injector_ep)) {
                  namespace gc = gnunet_channels;

                  string config = (REPO_ROOT/"gnunet"/"peer.conf").native();

                  auto service = make_unique<gc::Service>(config, ios);

                  sys::error_code ec;

                  cout << "Setting up GNUnet ..." << endl;
                  service->async_setup(yield[ec]);

                  if (ec) {
                      cerr << "Failed to setup GNUnet service: "
                           << ec.message() << endl;
                      return;
                  }

                  cout << "GNUnet ID: " << service->identity() << endl;

                  client.gnunet_service = move(service);
              }
              else if (is_i2p_endpoint(injector_ep)) {
                  auto ep = boost::get<I2PEndpoint>(injector_ep).pubkey;

                  i2poui::Service service((REPO_ROOT/"i2p").native(), ios);
                  sys::error_code ec;
                  i2poui::Connector connector = service.build_connector(ep, yield[ec]);

                  if (ec) {
                      cerr << "Failed to setup I2Poui service: "
                           << ec.message() << endl;
                      return;
                  }

                  client.i2p =
                      make_unique<Client::I2P>(Client::I2P{move(service),
                              move(connector)});
              }

              do_listen( client
                       , local_ep
                       , ipns
                       , yield);
          });

    ios.run();

    return EXIT_SUCCESS;
}<|MERGE_RESOLUTION|>--- conflicted
+++ resolved
@@ -204,14 +204,10 @@
 //------------------------------------------------------------------------------
 static
 CacheControl::CacheEntry
-<<<<<<< HEAD
-fetch_from_cache( const Request& request
-                , request_route::Config& request_config
-                , Client& client
-                , asio::yield_context yield)
-=======
-fetch_stored(const Request& request, Client& client, asio::yield_context yield)
->>>>>>> e88e8f60
+fetch_stored( const Request& request
+            , request_route::Config& request_config
+            , Client& client
+            , asio::yield_context yield)
 {
     using CacheEntry = CacheControl::CacheEntry;
 
@@ -265,14 +261,10 @@
 //------------------------------------------------------------------------------
 static
 Response
-<<<<<<< HEAD
-fetch_from_origin( const Request& request
-                 , request_route::Config& request_config
-                 , Client& client
-                 , asio::yield_context yield)
-=======
-fetch_fresh(const Request& request, Client& client, asio::yield_context yield)
->>>>>>> e88e8f60
+fetch_fresh( const Request& request
+           , request_route::Config& request_config
+           , Client& client
+           , asio::yield_context yield)
 {
     using namespace asio::error;
     using request_route::responder;
@@ -329,21 +321,13 @@
 
     cache_control.fetch_stored =
         [&] (const Request& request, asio::yield_context yield) {
-<<<<<<< HEAD
-            return ASYNC_DEBUG( fetch_from_cache(request, request_config, client, yield)
-=======
-            return ASYNC_DEBUG( fetch_stored(request, client, yield)
->>>>>>> e88e8f60
+            return ASYNC_DEBUG( fetch_stored(request, request_config, client, yield)
                               , "Fetch from cache: " , request.target());
         };
 
     cache_control.fetch_fresh =
         [&] (const Request& request, asio::yield_context yield) {
-<<<<<<< HEAD
-            return ASYNC_DEBUG( fetch_from_origin(request, request_config, client, yield)
-=======
-            return ASYNC_DEBUG( fetch_fresh(request, client, yield)
->>>>>>> e88e8f60
+            return ASYNC_DEBUG( fetch_fresh(request, request_config, client, yield)
                               , "Fetch from origin: ", request.target());
         };
 
