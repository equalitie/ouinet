--- conflicted
+++ resolved
@@ -682,16 +682,13 @@
 
     asio::ip::tcp::endpoint _proxy_endpoint;
     std::string _frontend_endpoint;
-<<<<<<< HEAD
+    std::string _frontend_unix_socket_endpoint;
 
 #ifdef __EXPERIMENTAL__
     //this could be start either because of cache or injector
     shared_ptr<ouiservice::I2pOuiService> _i2p_service;
 #endif // ifdef __EXPERIMENTAL__
 
-=======
-    std::string _frontend_unix_socket_endpoint;
->>>>>>> 7ec64652
 };
 
 //------------------------------------------------------------------------------
@@ -2842,7 +2839,7 @@
       // set _upnps just to prevent crashes when displaying its status in the frontend interface
       _upnps_ptr = std::make_shared<std::map<asio::ip::udp::endpoint, unique_ptr<UPnPUpdater>>>();
       //because i2p ouiservice take care of anything i2p related (injector or cache) and starts the i2p daemon we dealing
-      //with both services, we check if i2p ouiservice has already started      
+      //with both services, we check if i2p ouiservice has already started
       if (!_i2p_service) {
         _i2p_service = make_shared<ouiservice::I2pOuiService>((_config.repo_root()/"i2p").string(), _ctx.get_executor());
       }
@@ -3280,10 +3277,10 @@
 
 #ifdef __EXPERIMENTAL__
     if (injector_ep->type == Endpoint::I2pEndpoint)
-        
+
     {
       //because i2p ouiservice take care of anything i2p related (injector or cache) and starts the i2p daemon we dealing
-      //with both services, we check if i2p ouiservice has already started      
+      //with both services, we check if i2p ouiservice has already started
       if (!_i2p_service) {
         _i2p_service = make_shared<ouiservice::I2pOuiService>((_config.repo_root()/"i2p").string(), _ctx.get_executor(), _config.i2p_hops_per_tunnel());
       }
