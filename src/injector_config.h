--- conflicted
+++ resolved
@@ -193,21 +193,6 @@
 
     po::options_description desc("Options");
 
-<<<<<<< HEAD
-    desc.add_options()("help", "Produce this help message")(
-        "repo", po::value<string>(), "Path to the repository root")(
-        "log-level",
-        po::value<string>()->default_value(util::str(default_log_level())),
-        "Set log level: silly, debug, verbose, info, warn, error, abort")(
-        "enable-http-log-file", po::bool_switch()->default_value(false),
-        "Enable logging of HTTP requests received via public mode"
-        " to log file \"" _HTTP_LOG_FILE_NAME "\" under the repository root")(
-        "bt-bootstrap-extra", po::value<std::vector<string>>()->composing(),
-        "Extra BitTorrent bootstrap server (in <HOST> or <HOST>:<PORT> format) "
-        "to start the DHT (can be used several times). "
-        "<HOST> can be a host name, <IPv4> address, or <[IPv6]> address. "
-        "This option is persistent.")
-=======
     desc.add_options()
         ("help", "Produce this help message")
         ("repo", po::value<string>(), "Path to the repository root")
@@ -227,7 +212,6 @@
          , "Max rate limit that's allowed for incoming packets to the "
            "UDP multiplexer. The value is expressed in Kbps. To leave it "
            "unlimited, set it to zero.")
->>>>>>> 31007ae6
 
         // Injector options
         ("open-file-limit", po::value<unsigned int>(),
@@ -417,7 +401,7 @@
                 ));
         }
 
-        if (!(//If we are not listening on i2p 
+        if (!(//If we are not listening on i2p
               (_listen_on_i2p)))
           {
             throw std::runtime_error(
