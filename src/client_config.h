--- conflicted
+++ resolved
@@ -469,251 +469,6 @@
     CacheType _cache_type = CacheType::None;
     std::string _local_domain;
     boost::optional<doh::Endpoint> _origin_doh_endpoint;
-<<<<<<< HEAD
-=======
-};
-
-inline
-ClientConfig::ClientConfig() { }
-
-inline
-ClientConfig::ClientConfig(int argc, char* argv[])
-{
-    using namespace std;
-    namespace po = boost::program_options;
-    namespace fs = boost::filesystem;
-
-    auto desc = description_full();
-
-    po::variables_map vm;
-    po::store(po::parse_command_line(argc, argv, desc), vm);
-    po::notify(vm);
-
-    if (vm.count("help")) {
-        _is_help = true;
-        return;
-    }
-
-    if (!vm.count("repo")) {
-        throw std::runtime_error(
-                util::str("The '--repo' option is missing"));
-    }
-
-    _repo_root = fs::path(vm["repo"].as<string>());
-
-    if (!fs::exists(_repo_root)) {
-        throw std::runtime_error(
-                util::str("No such directory: ", _repo_root));
-    }
-
-    if (!fs::is_directory(_repo_root)) {
-        throw std::runtime_error(
-                util::str("The path is not a directory: ", _repo_root));
-    }
-
-    // Load the file with saved configuration options, if it exists
-    // (or remove it if requested).
-    {
-        po::options_description desc_save = description_saved();
-        fs::path ouinet_save_path = _repo_root/_ouinet_conf_save_file;
-        if (vm["drop-saved-opts"].as<bool>()) {
-            sys::error_code ignored_ec;
-            fs::remove(ouinet_save_path, ignored_ec);
-        } else if (fs::is_regular_file(ouinet_save_path)) {
-            ifstream ouinet_conf(ouinet_save_path.string());
-            po::store(po::parse_config_file(ouinet_conf, desc_save), vm);
-            po::notify(vm);
-        }
-    }
-
-    {
-        fs::path ouinet_conf_path = _repo_root/_ouinet_conf_file;
-        if (!fs::is_regular_file(ouinet_conf_path)) {
-            throw std::runtime_error(
-                    util::str("The path ", _repo_root, " does not contain the "
-                             , _ouinet_conf_file, " configuration file"));
-        }
-        ifstream ouinet_conf(ouinet_conf_path.string());
-        po::store(po::parse_config_file(ouinet_conf, desc), vm);
-        po::notify(vm);
-    }
-
-    if (vm.count("log-level")) {
-        auto level = boost::algorithm::to_upper_copy(vm["log-level"].as<string>());
-        auto ll_o = log_level_from_string(level);
-        if (!ll_o)
-            throw std::runtime_error(util::str("Invalid log level: ", level));
-        logger.set_threshold(*ll_o);
-        LOG_INFO("Log level set to: ", level);
-    }
-
-    if (vm["enable-log-file"].as<bool>()) {
-        _is_log_file_enabled(true);
-    }
-
-    if (vm.count("bt-bootstrap-extra")) {
-        for (const auto& btbsx : vm["bt-bootstrap-extra"].as<vector<string>>()) {
-            // Better processing will take place later on, just very basic checking here.
-            auto btbs_addr = bittorrent::bootstrap::parse_address(btbsx);
-            if (!btbs_addr)
-                throw std::runtime_error(util::str("Invalid BitTorrent bootstrap server: ", btbsx));
-            _bt_bootstrap_extras.insert(*btbs_addr);
-        }
-    }
-
-#ifndef __WIN32
-    if (vm.count("open-file-limit")) {
-        increase_open_file_limit(vm["open-file-limit"].as<unsigned int>());
-    }
-#endif
-
-    if (vm.count("max-cached-age")) {
-        _max_cached_age = boost::posix_time::seconds(vm["max-cached-age"].as<int>());
-    }
-
-    if (vm.count("max-simultaneous-announcements")) {
-        _max_simultaneous_announcements = vm["max-simultaneous-announcements"].as<int>();
-    }
-
-    assert(vm.count("listen-on-tcp"));
-    {
-        auto opt_local_ep = parse::endpoint<asio::ip::tcp>(vm["listen-on-tcp"].as<string>());
-        if (!opt_local_ep) {
-            throw std::runtime_error("Failed to parse '--listen-on-tcp' argument");
-        }
-        _local_ep = *opt_local_ep;
-    }
-
-    if (vm.count("udp-mux-port")) {
-        _udp_mux_port = vm["udp-mux-port"].as<uint16_t>();
-    }
-
-    if (vm.count("injector-ep")) {
-        auto injector_ep_str = vm["injector-ep"].as<string>();
-
-        if (!injector_ep_str.empty()) {
-            auto opt = parse_endpoint(injector_ep_str);
-
-            if (!opt) {
-                throw std::runtime_error(util::str(
-                        "Failed to parse endpoint: ", injector_ep_str));
-            }
-
-            _injector_ep = *opt;
-        }
-    }
-
-    assert(vm.count("front-end-ep"));
-    {
-        auto opt_fe_ep = parse::endpoint<asio::ip::tcp>(vm["front-end-ep"].as<string>());
-        if (!opt_fe_ep) {
-            throw std::runtime_error("Failed to parse '--front-end-ep' argument");
-        }
-        _front_end_endpoint = *opt_fe_ep;
-    }
-
-    if (vm.count("disable-bridge-announcement")) {
-        _disable_bridge_announcement = vm["disable-bridge-announcement"].as<bool>();
-    }
-
-    if (vm.count("client-credentials")) {
-        auto cred = vm["client-credentials"].as<string>();
-
-        if (!cred.empty() && cred.find(':') == string::npos) {
-            throw std::runtime_error(util::str(
-                "The '--client-credentials' argument expects a string "
-                "in the format <username>:<password>, but the provided "
-                "string is missing a colon: ", cred));
-        }
-
-        _client_credentials = move(cred);
-    }
-
-    auto maybe_set_pk = [&] (const string& opt, auto& pk) {
-        if (vm.count(opt)) {
-            string value = vm[opt].as<string>();
-
-            using PubKey = util::Ed25519PublicKey;
-            pk = PubKey::from_hex(value);
-
-            if (!pk) {  // attempt decoding from Base32
-                auto pk_s = util::base32_decode(value);
-                if (pk_s.size() == PubKey::key_size) {
-                    auto pk_a = util::bytes::to_array<uint8_t, PubKey::key_size>(pk_s);
-                    pk = PubKey(std::move(pk_a));
-                }
-            }
-
-            if (!pk) {
-                throw std::runtime_error(
-                        util::str("Failed to parse Ed25519 public key: ", value));
-            }
-        }
-    };
-
-    maybe_set_pk("cache-http-public-key", _cache_http_pubkey);
-
-    if (vm.count("cache-type")) {
-        auto type_str = vm["cache-type"].as<string>();
-
-        if (type_str == "bep5-http") {
-            // https://redmine.equalit.ie/issues/14920#note-1
-            _cache_type = CacheType::Bep5Http;
-
-            LOG_DEBUG("Using bep5-http cache");
-
-            if (!_cache_http_pubkey) {
-                throw std::runtime_error(
-                    "'--cache-type=bep5-http' must be used with '--cache-http-public-key'");
-            }
-
-            if (_injector_ep && _injector_ep->type == Endpoint::Bep5Endpoint) {
-                throw std::runtime_error(
-                    util::str("A BEP5 injector endpoint is derived implicitly"
-                        " when using '--cache-type=bep5-http',"
-                        " but it is already set to: ", *_injector_ep));
-            }
-            if (!_injector_ep) {
-                _injector_ep = Endpoint{
-                    Endpoint::Bep5Endpoint,
-                    bep5::compute_injector_swarm_name(*_cache_http_pubkey, http_::protocol_version_current)
-                };
-            }
-        }
-        else if (type_str == "none" || type_str == "") {
-            _cache_type = CacheType::None;
-        }
-        else {
-            throw std::runtime_error(
-                    util::str("Unknown '--cache-type' argument: ", type_str));
-        }
-
-    }
-
-    if (vm.count("injector-credentials")) {
-        auto cred = vm["injector-credentials"].as<string>();
-
-        if (!cred.empty()
-          && cred.find(':') == string::npos) {
-            throw std::runtime_error(util::str(
-                "The '--injector-credentials' argument expects a string "
-                "in the format <username>:<password>, but the provided "
-                "string is missing a colon: ", cred));
-        }
-
-        if (!_injector_ep) {
-            throw std::runtime_error(
-                "The '--injector-credentials' argument must be used with "
-                "'--injector-ep'");
-        }
-
-        _injector_credentials[*_injector_ep] = cred;
-    }
-
-    if (_cache_type == CacheType::None) {
-        LOG_WARN("Not using d-cache");
-    }
->>>>>>> 4dcba955
 
     std::unique_ptr<MetricsConfig> _metrics;
 };
