--- conflicted
+++ resolved
@@ -36,11 +36,7 @@
 
 class ClientConfig {
 public:
-<<<<<<< HEAD
-  enum class CacheType { None, Bep5Http, Bep5HttpOverI2P };
-=======
   enum class CacheType { None, Bep5Http, Bep3HTTPOverI2P };
->>>>>>> 7a1f174e
 
     ClientConfig();
 
@@ -636,33 +632,6 @@
             }
         }
 #ifdef __EXPERIMENTAL__
-<<<<<<< HEAD
-        if (type_str == "bep5-http-over-i2p") {
-            _cache_type = CacheType::Bep5HttpOverI2P;
-
-            LOG_DEBUG("Using bep5-http cache over i2p");
-
-            //vmon: perhapse would like to apply the same rationale for discovering i2p end points
-            //as welln
-
-            // if (!_cache_http_pubkey) {
-            //     throw std::runtime_error(
-            //         "'--cache-type=bep5-http' must be used with '--cache-http-public-key'");
-            // }
-
-            // if (_injector_ep && _injector_ep->type == Endpoint::Bep5Endpoint) {
-            //     throw std::runtime_error(
-            //         util::str("A BEP5 injector endpoint is derived implicitly"
-            //             " when using '--cache-type=bep5-http',"
-            //             " but it is already set to: ", *_injector_ep));
-            // }
-            // if (!_injector_ep) {
-            //     _injector_ep = Endpoint{
-            //         Endpoint::Bep5Endpoint,
-            //         bep5::compute_injector_swarm_name(*_cache_http_pubkey, http_::protocol_version_current)
-            //     };
-            // }
-=======
         if (type_str == "bep3-http-over-i2p") {
             _cache_type = CacheType::Bep3HTTPOverI2P;
 
@@ -693,7 +662,6 @@
                    bep5::compute_injector_swarm_name(*_cache_http_pubkey, http_::protocol_version_current)
                };
             }
->>>>>>> 7a1f174e
         }
 #endif // ifdef __EXPERIMENTAL__
 
@@ -741,7 +709,7 @@
         if (!(//If we neither connecting for an i2p injector 
             (_injector_ep && _injector_ep->type == Endpoint::I2pEndpoint) ||
             //nor we are not  running a Bep5 over i2p cache
-            (_cache_type == CacheType::Bep5HttpOverI2P)))
+            (_cache_type == CacheType::Bep3HTTPOverI2P)))
           {
             throw std::runtime_error(
                 "The '--i2p-hops-per-tunnel' argument must be used with "
