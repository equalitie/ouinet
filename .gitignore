--- conflicted
+++ resolved
@@ -24,11 +24,9 @@
 
 #python byte codes
 *.pyc
-<<<<<<< HEAD
+
 # python tests temp dir
 test/integration_test/_trial_temp/
-=======
 
 # When running rust tests with `cargo test --manifest-path=./rust/Cargo.toml`
-rust/target/
->>>>>>> c44c38b5
+rust/target/