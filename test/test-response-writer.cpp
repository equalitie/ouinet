--- conflicted
+++ resolved
@@ -25,16 +25,10 @@
 // and locks in `outwc` are released when an error occurs
 // (or the socket is closed).
 tcp::socket
-<<<<<<< HEAD
-stream(stringstream& outs, WaitCondition& outwc, asio::io_service& ios, asio::yield_context yield) {
+stream(stringstream& outs, WaitCondition& outwc, asio::io_context& ctx, asio::yield_context yield) {
     auto loopback_ep = tcp::endpoint(asio::ip::address_v4::loopback(), 0);
-    tcp::acceptor a(ios, loopback_ep);
-    tcp::socket s1(ios), s2(ios);
-=======
-stream(stringstream& outs, WaitCondition& outwc, asio::io_context& ctx, asio::yield_context yield) {
-    tcp::acceptor a(ctx, tcp::endpoint(tcp::v4(), 0));
+    tcp::acceptor a(ctx, loopback_ep);
     tcp::socket s1(ctx), s2(ctx);
->>>>>>> 6bc4498e
 
     sys::error_code accept_ec;
     sys::error_code connect_ec;
