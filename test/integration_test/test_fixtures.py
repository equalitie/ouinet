# Copyright 2018 eQualit.ie
# See LICENSE for other credits and copying information

# Constants used in the test
import logging


class TestFixtures:
    LOGGING_LEVEL = logging.DEBUG  # Change true to turn on debugging
    KEEP_IO_ALIVE_PULSE_INTERVAL = 60  # seconds
    
    SIMULATE_I2P_EXTERNAL_DISCOVERY = True

    FATAL_ERROR_INDICATOR_REGEX = r"[\s\S]*\[ABORT\][\s\S]*"
    DEFAULT_PROCESS_TIMEOUT = 15  # seconds
    TCP_TRANSPORT_TIMEOUT = 30
    I2P_TRANSPORT_TIMEOUT = 600
    I2P_BROWSER_TEST_TIMEOUT = 3600 * 24
    IPFS_CACHE_TIMEOUT = 900
    BEP5_CACHE_TIMEOUT = 900
    
    TEST_TIMEOUT = {
        "i2p_browser_test": I2P_TRANSPORT_TIMEOUT,
        "test_bep5_caching_of_i2p_served_content": I2P_TRANSPORT_TIMEOUT + BEP5_CACHE_TIMEOUT,
        "test_externally_discovered_i2p_injector": I2P_TRANSPORT_TIMEOUT,
        "test_i2p_i2cp_server": I2P_TRANSPORT_TIMEOUT,
        "test_i2p_transport": I2P_TRANSPORT_TIMEOUT,
        "test_i2p_transport_speed_1KB": I2P_TRANSPORT_TIMEOUT,
        "test_i2p_transport_speed_1MB": I2P_TRANSPORT_TIMEOUT,
        "test_tcp_transport": TCP_TRANSPORT_TIMEOUT,
        "test_ipfs_cache": IPFS_CACHE_TIMEOUT,
        "test_bep5_cache": BEP5_CACHE_TIMEOUT,
        "test_bep5_seed": BEP5_CACHE_TIMEOUT,
        "test_tcp_cache": TCP_TRANSPORT_TIMEOUT,
        "test_cache": TCP_TRANSPORT_TIMEOUT,
        "test_wikipedia_mainline": BEP44_CACHE_TIMEOUT,
    }

    # BENCHMARK REGEX INDICES
    READY_REGEX_INDEX = 0
    INDEX_READY_REGEX_INDEX = 1
    REQUEST_CACHED_REGEX_INDEX = 2

    REPO_FOLDER_NAME = "test_repos"

    INJECTOR_CONF_FILE_NAME = "ouinet-injector.conf"
    INJECTOR_CONF_FILE_CONTENT = "open-file-limit = 32768\n"

    I2P_INJECTOR_NAME = "i2p_injector"
    I2P_TUNNEL_READY_REGEX = r"[\s\S]*I2P Tunnel has been established"

    I2P_INJECTOR_PRIVATE_KEY = "KWi-Y9dah6Acn52RFt6AnbAgr~c6zn0p9wSkuJMfiOe1tRAJ3wxxM36Hx1ASDS0no9EXoWBMk4EkiTSC7p4FNAuODhpTzITKQowOyBUWwSJnC4xzTYdturDqaZ3kJAPXgfxZoCQyPHMy3p8x7I7A3g03Pmlt26pQPF7slbUfp~Gptl0lQVKCwpHoIc1WlgcCzZDEAjCRcAuw36r5tluL3qrHVcJhsv73ZBq-ZfOoWAgi5D~UsUoq82EdpvpC6B37I9Gsj44IDByAG7xvG44R9RiJ3-ZBbGkAebJXhOtWFcoDoX~pnOcscY~q8C6HdYVG7gsfMWwW0cmD8YsCx0eYAByqMB~lmOWcEiBXFMj3Mcswtsk-5vSZmoiRvYs57g2hq8EHGm77~bOmoseUan2NjJRDwiCJa4X8jWv2qbYN84hEa2vALoxfNNoc0Feq3N9MjACf6H0kg4BpqBS0qG0wXHEjH9L~TwmpkdnjpB8iW2jp~v7XGjm7q5S2ycySQrHxBQAEAAEAAPGosOGDfqdjVcsK1h4tnCQUvuDyOOq1nI9bA2XCCje8T77VNux4z7IncMAZy02G04WD2bYCDusTgbeKCgtGdVoiF9zT3wpqOmpSDfs1fPPnIDZrTt1CJHg4vnu~RhqBoaXLRFjsojZ4lC~UYXWKaawTm0~mvexvSzzXOYwlzAi0Cgp1zHNPHS8BI9afnQjvNGLzdNaZ4gHlC1Am0iNmUA0WvQ3OsZFC7HRoOa9FtzLg8FCgKrIcNORCJKRIknrC7ODVnd5WJsEfrVTQlQXeBwB56POz1lrEEtSRHlMIap6YhKGSDKBpAUubrGqYtkiiOAXJp1QCAqyPaLeZumf2VeJ9AeU6lVvqP6dK3sDf7Tj2lbF7O92LlanedKNoEDa1Ow=="
    I2P_TUNNEL_READY_REGEX = r'[\s\S]*I2P Tunnel has been established'
    I2P_INJECTOR_ADDRESS_RECEIVED_REGEX = r'[\s\S]*Received: I2P seeder[\s\S]*'
    I2P_CLIENT_FINISHED_READING_REGEX = r'[\s\S]*Finish reading[\s\S]*'
    I2P_CLIENT_ERROR_READING_REGEX = r'[\s\S]*Error in getting i2p seeder response[\s\S]*'

    I2P_CLIENT = {"name":"i2p_client", "port": 3888, "i2cp_port": 7454,}
    I2P_DISCOVERED_ID_ANNOUNCE_PORT = 8998

    I2P_ANON_TUNNEL_HOP_COUNT = 3
    I2P_FAST_TUNNEL_HOP_COUNT = 1
    
    MAX_NO_OF_I2P_CLIENTS = 5
    MAX_NO_OF_TRIAL_I2P_REQUESTS = 5

    TCP_INJECTOR_NAME = "tcp_injector"
    TCP_INJECTOR_PORT_READY_REGEX = r"[\s\S]*TCP address[\s\S]*"
    # TCP_INJECTOR_PORT_READY_REGEX = "TCP address"
    TCP_INJECTOR_PORT = 7070

    CACHE_INJECTOR_NAME = "cache_injector"

    TEST_PAGE_BODY = b"<html><body>TESTPAGE</body></html>\n"
    TEST_HTTP_SERVER_PORT = 7080
    RESPONSE_LENGTH = 20

    CLIENT_CONFIG_FILE_NAME = "ouinet-client.conf"
    TCP_CLIENT = {"name": "tcp_client", "port": 8075, "fe_port": 8099}
    TCP_CLIENT_PORT_READY_REGEX = r"[\s\S]*listening to browser requests[\s\S]*"
    TCP_CLIENT_DISCOVERY_START = (
        r"[\s\S]*LocalPeerDiscovery: starting with advertised endpoints[\s\S]*"
    )
    CACHE_CLIENT = [
        {"name": "cache_client_1", "port": 8074, "fe_port": 8078},
        {"name": "cache_client_2", "port": 8073, "fe_port": 8079},
    ]
    CACHE_CLIENT_REQUEST_STORED_REGEX = "[\s\S]*HTTP store:[\s\S]*"
    CACHE_CLIENT_UTP_REQUEST_SERVED = "[\s\S]*serve_utp_req/serve_local END[\s\S]*"
    FIRST_CLIENT_CONF_FILE_CONTENT = "open-file-limit = 4096\n"

    RESPONSE_RECEIVED_FROM_CACHE = "[\s\S]*X-Ouinet-Source: dist-cache[\s\S]*"

    IPNS_ID_ANNOUNCE_REGEX = "[\s\S]*IPNS Index: ([A-Za-z0-9]+)[\s\S]*"
    BEP5_PUBK_ANNOUNCE_REGEX = "[\s\S]*BEP5 Index: ([0-9A-Fa-f]+)[\s\S]*"
    BEP5_PUBK_ANNOUNCE_REGEX = "HTTP signing public key \(Ed25519\): ([a-zA-Z0-9]+)"
    BEP5_PUBK_ANNOUNCE_REGEX = (
        "[\s\S]*HTTP signing public key \(Ed25519\): ([a-zA-Z0-9]+)[\s\S]*"
    )
    BEP5_REQUEST_CACHED_REGEX = "[\s\S]*X-Ouinet-Injection:[\s\S]*"
    START_OF_IPNS_RESOLUTION_REGEX = r"[\s\S]*Resolving IPNS address: [\s\S]*"
    IPFS_CACHE_READY_REGEX = r"[\s\S]*IPNS ID has been resolved successfully[\s\S]*"
    BEP5_CACHE_READY_REGEX = r"[\s\S]*BT DHT: Successfully stored contacts[\s\S]*"#r"[\s\S]*BEP5 index: bootstrapped BitTorrent DHT[\s\S]*" TODO: Replace with correct regex.
    IPFS_REQUEST_CACHED_REGEX = (
        r"[\s\S]*Request was successfully published to cache[\s\S]*"
    )
    BEP5_REQUEST_CACHED_REGEX = r"[\s\S]*BEP5 index: inserted key[\s\S]*"
    BEP5_RESPONSE_CACHED_REGEX = r"[\s\S]*BEP5 index: insertion finished[\s\S]*"
    NO_OF_CACHED_MESSAGES_REQUIRED = 1
    RETRIEVED_FROM_CACHE_REGEX = r"[\s\S]*Response was retrieved from cache[\s\S]*"
    MAX_NO_OF_TRIAL_CACHE_REQUESTS = 5
    TRIAL_CACHE_REQUESTS_WAIT = 20

    MAINNET_INJECTOR_HASH = "zh6ylt6dghu6swhhje2j66icmjnonv53tstxxvj6acu64sc62fnq"
    FRESH_SUCCESS_REGEX = r'[\s\S]*fresh/injector Finish; ec="Success"[\s\S]*'
    DHT_CONTACTS_STORED_REGEX = r"[\s\S]*DHT: Successfully stored contacts[\s\S]*"
    DHT_INITIALIZED_REGEX = r"[\s\S]*BT DHT: WAN endpoint[\s\S]*"

    I2P_DHT_ADVERTIZE_WAIT_PERIOD = 30
    I2P_TUNNEL_HEALING_PERIOD = 10
<<<<<<< HEAD
    TEST_PAGE_BODY=b"<html><body>" + b" "*2**20 + b"</body></html>\n"
=======

    INJECTOR_CERT_PATH = ""  # will be filled during setup
    INJECTOR_CERTIFICATE = """
-----BEGIN CERTIFICATE-----
MIICyTCCAbGgAwIBAgIGAWwvE3jIMA0GCSqGSIb3DQEBCwUAMBQxEjAQBgNVBAMM
CWxvY2FsaG9zdDAeFw0xOTA3MjQxNjE4MjFaFw0zNDA3MjIxNjE4MjFaMBQxEjAQ
BgNVBAMMCWxvY2FsaG9zdDCCASIwDQYJKoZIhvcNAQEBBQADggEPADCCAQoCggEB
AOQ6tX1fh1JQJGMEpgEaqFdVpl2Jz39s+3pFJAHRQMxvQa1a4pGwlc4smrhh8Y2Z
Kli8zhIzFPATZ3ipdBwnLBBUnDqpZWEqsKdBGGJghM+8EitXJwtSWjR2qqZcz3Xz
60MKt2S2IeL6L3/HtHM1bN93Xo3hQK/WYDQ6BEeLd6JSsns1mwwccTStu/kc3Y2E
IXPh1otQ624QXb9szIdwQw7vzi0saXONdaFFbpRyoa6KKCEC7iHHfUbEhCSRpL8Y
Mrl5z9mKqA8y+5tl3jzTHRtYE4SVG60pmd9nMQ33ue8m5ADq5Bd8Jg2qOmmg0KNF
V1RHB3pljMGco6eP9zmb3jsCAwEAAaMhMB8wHQYDVR0OBBYEFMCGT2KEmo4kM08C
E/rv/BbnmVfnMA0GCSqGSIb3DQEBCwUAA4IBAQBWxR7x1vADpkpVRzNxicLgd0CY
itmhEWtRQp9kE33O5BjRlHQ5TTA0WBp8Nc3c5ZZ1qAnQx3tXVZ7W1QY2XjiQpsPE
hFcPsAtFLP+kpDEFPi39iFv4gunR4M1zReCDTGTJ48bLtqONZ9XgJ7obW8r+TjuJ
yI/i11NWUwKldg0NevF1Bkddbhpt7PJHUpSSbwr3GJOKHfRw9ZaX6P86MVcJd0Ta
AzZPXqk+2eab43GbbD6keXRGIufMThKGyrRX+9aIaV3tx3uWAOfWVmlzf9w3gV3D
lmjPSOXmUsOLk0PFwoy7O7n9zJKNrUy1N2O+j0tH5HVXOnSjpS8aNrMtpfHS
-----END CERTIFICATE-----
"""
>>>>>>> 31007ae6
<|MERGE_RESOLUTION|>--- conflicted
+++ resolved
@@ -8,7 +8,7 @@
 class TestFixtures:
     LOGGING_LEVEL = logging.DEBUG  # Change true to turn on debugging
     KEEP_IO_ALIVE_PULSE_INTERVAL = 60  # seconds
-    
+
     SIMULATE_I2P_EXTERNAL_DISCOVERY = True
 
     FATAL_ERROR_INDICATOR_REGEX = r"[\s\S]*\[ABORT\][\s\S]*"
@@ -18,10 +18,11 @@
     I2P_BROWSER_TEST_TIMEOUT = 3600 * 24
     IPFS_CACHE_TIMEOUT = 900
     BEP5_CACHE_TIMEOUT = 900
-    
+
     TEST_TIMEOUT = {
         "i2p_browser_test": I2P_TRANSPORT_TIMEOUT,
-        "test_bep5_caching_of_i2p_served_content": I2P_TRANSPORT_TIMEOUT + BEP5_CACHE_TIMEOUT,
+        "test_bep5_caching_of_i2p_served_content": I2P_TRANSPORT_TIMEOUT
+        + BEP5_CACHE_TIMEOUT,
         "test_externally_discovered_i2p_injector": I2P_TRANSPORT_TIMEOUT,
         "test_i2p_i2cp_server": I2P_TRANSPORT_TIMEOUT,
         "test_i2p_transport": I2P_TRANSPORT_TIMEOUT,
@@ -33,7 +34,7 @@
         "test_bep5_seed": BEP5_CACHE_TIMEOUT,
         "test_tcp_cache": TCP_TRANSPORT_TIMEOUT,
         "test_cache": TCP_TRANSPORT_TIMEOUT,
-        "test_wikipedia_mainline": BEP44_CACHE_TIMEOUT,
+        "test_wikipedia_mainline": BEP5_CACHE_TIMEOUT,
     }
 
     # BENCHMARK REGEX INDICES
@@ -42,6 +43,8 @@
     REQUEST_CACHED_REGEX_INDEX = 2
 
     REPO_FOLDER_NAME = "test_repos"
+    # TODO: they should be in the same dir I think
+    I2P_FOLDER_NAME = "i2p"
 
     INJECTOR_CONF_FILE_NAME = "ouinet-injector.conf"
     INJECTOR_CONF_FILE_CONTENT = "open-file-limit = 32768\n"
@@ -50,17 +53,23 @@
     I2P_TUNNEL_READY_REGEX = r"[\s\S]*I2P Tunnel has been established"
 
     I2P_INJECTOR_PRIVATE_KEY = "KWi-Y9dah6Acn52RFt6AnbAgr~c6zn0p9wSkuJMfiOe1tRAJ3wxxM36Hx1ASDS0no9EXoWBMk4EkiTSC7p4FNAuODhpTzITKQowOyBUWwSJnC4xzTYdturDqaZ3kJAPXgfxZoCQyPHMy3p8x7I7A3g03Pmlt26pQPF7slbUfp~Gptl0lQVKCwpHoIc1WlgcCzZDEAjCRcAuw36r5tluL3qrHVcJhsv73ZBq-ZfOoWAgi5D~UsUoq82EdpvpC6B37I9Gsj44IDByAG7xvG44R9RiJ3-ZBbGkAebJXhOtWFcoDoX~pnOcscY~q8C6HdYVG7gsfMWwW0cmD8YsCx0eYAByqMB~lmOWcEiBXFMj3Mcswtsk-5vSZmoiRvYs57g2hq8EHGm77~bOmoseUan2NjJRDwiCJa4X8jWv2qbYN84hEa2vALoxfNNoc0Feq3N9MjACf6H0kg4BpqBS0qG0wXHEjH9L~TwmpkdnjpB8iW2jp~v7XGjm7q5S2ycySQrHxBQAEAAEAAPGosOGDfqdjVcsK1h4tnCQUvuDyOOq1nI9bA2XCCje8T77VNux4z7IncMAZy02G04WD2bYCDusTgbeKCgtGdVoiF9zT3wpqOmpSDfs1fPPnIDZrTt1CJHg4vnu~RhqBoaXLRFjsojZ4lC~UYXWKaawTm0~mvexvSzzXOYwlzAi0Cgp1zHNPHS8BI9afnQjvNGLzdNaZ4gHlC1Am0iNmUA0WvQ3OsZFC7HRoOa9FtzLg8FCgKrIcNORCJKRIknrC7ODVnd5WJsEfrVTQlQXeBwB56POz1lrEEtSRHlMIap6YhKGSDKBpAUubrGqYtkiiOAXJp1QCAqyPaLeZumf2VeJ9AeU6lVvqP6dK3sDf7Tj2lbF7O92LlanedKNoEDa1Ow=="
-    I2P_TUNNEL_READY_REGEX = r'[\s\S]*I2P Tunnel has been established'
-    I2P_INJECTOR_ADDRESS_RECEIVED_REGEX = r'[\s\S]*Received: I2P seeder[\s\S]*'
-    I2P_CLIENT_FINISHED_READING_REGEX = r'[\s\S]*Finish reading[\s\S]*'
-    I2P_CLIENT_ERROR_READING_REGEX = r'[\s\S]*Error in getting i2p seeder response[\s\S]*'
+    I2P_TUNNEL_READY_REGEX = r"[\s\S]*I2P Tunnel has been established"
+    I2P_INJECTOR_ADDRESS_RECEIVED_REGEX = r"[\s\S]*Received: I2P seeder[\s\S]*"
+    I2P_CLIENT_FINISHED_READING_REGEX = r"[\s\S]*Finish reading[\s\S]*"
+    I2P_CLIENT_ERROR_READING_REGEX = (
+        r"[\s\S]*Error in getting i2p seeder response[\s\S]*"
+    )
 
-    I2P_CLIENT = {"name":"i2p_client", "port": 3888, "i2cp_port": 7454,}
+    I2P_CLIENT = {
+        "name": "i2p_client",
+        "port": 3888,
+        "i2cp_port": 7454,
+    }
     I2P_DISCOVERED_ID_ANNOUNCE_PORT = 8998
 
     I2P_ANON_TUNNEL_HOP_COUNT = 3
     I2P_FAST_TUNNEL_HOP_COUNT = 1
-    
+
     MAX_NO_OF_I2P_CLIENTS = 5
     MAX_NO_OF_TRIAL_I2P_REQUESTS = 5
 
@@ -71,7 +80,7 @@
 
     CACHE_INJECTOR_NAME = "cache_injector"
 
-    TEST_PAGE_BODY = b"<html><body>TESTPAGE</body></html>\n"
+    # TEST_PAGE_BODY = b"<html><body>TESTPAGE</body></html>\n"
     TEST_HTTP_SERVER_PORT = 7080
     RESPONSE_LENGTH = 20
 
@@ -100,7 +109,7 @@
     BEP5_REQUEST_CACHED_REGEX = "[\s\S]*X-Ouinet-Injection:[\s\S]*"
     START_OF_IPNS_RESOLUTION_REGEX = r"[\s\S]*Resolving IPNS address: [\s\S]*"
     IPFS_CACHE_READY_REGEX = r"[\s\S]*IPNS ID has been resolved successfully[\s\S]*"
-    BEP5_CACHE_READY_REGEX = r"[\s\S]*BT DHT: Successfully stored contacts[\s\S]*"#r"[\s\S]*BEP5 index: bootstrapped BitTorrent DHT[\s\S]*" TODO: Replace with correct regex.
+    BEP5_CACHE_READY_REGEX = r"[\s\S]*BT DHT: Successfully stored contacts[\s\S]*"  # r"[\s\S]*BEP5 index: bootstrapped BitTorrent DHT[\s\S]*" TODO: Replace with correct regex.
     IPFS_REQUEST_CACHED_REGEX = (
         r"[\s\S]*Request was successfully published to cache[\s\S]*"
     )
@@ -118,9 +127,8 @@
 
     I2P_DHT_ADVERTIZE_WAIT_PERIOD = 30
     I2P_TUNNEL_HEALING_PERIOD = 10
-<<<<<<< HEAD
-    TEST_PAGE_BODY=b"<html><body>" + b" "*2**20 + b"</body></html>\n"
-=======
+    # TEST_PAGE_BODY = b"<html><body>" + b" " * 2**20 + b"</body></html>\n"
+    TEST_PAGE_BODY = "<html><body>" + "<testbody>" + "</body></html>\n"
 
     INJECTOR_CERT_PATH = ""  # will be filled during setup
     INJECTOR_CERTIFICATE = """
@@ -141,5 +149,4 @@
 AzZPXqk+2eab43GbbD6keXRGIufMThKGyrRX+9aIaV3tx3uWAOfWVmlzf9w3gV3D
 lmjPSOXmUsOLk0PFwoy7O7n9zJKNrUy1N2O+j0tH5HVXOnSjpS8aNrMtpfHS
 -----END CERTIFICATE-----
-"""
->>>>>>> 31007ae6
+"""