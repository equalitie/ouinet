--- conflicted
+++ resolved
@@ -2,7 +2,6 @@
 # See LICENSE for other credits and copying information
 
 # Integration tests for Ouinet - test for http communication offered through different transports and caches
-<<<<<<< HEAD
 import os
 import os.path
 import re
@@ -13,8 +12,6 @@
 from twisted.trial.unittest import TestCase
 from twisted.web.client import ProxyAgent, readBody
 from twisted.web.http_headers import Headers
-=======
->>>>>>> c44c38b5
 
 import socket
 
@@ -35,29 +32,19 @@
 from twisted.trial.unittest import TestCase
 from twisted.internet import task
 
-<<<<<<< HEAD
-from ouinet_process_controler import OuinetConfig
 from ouinet_process_controler import (
-    OuinetInjector, OuinetI2PInjector, OuinetIPFSCacheInjector, OuinetBEP5CacheInjector)
-from ouinet_process_controler import (
-    OuinetClient, OuinetIPFSClient, OuinetBEP5Client)
+    OuinetInjector,
+    OuinetI2PInjector,
+    OuinetConfig,
+    OuinetClient,
+    OuinetBEP5CacheInjector
+)
 from test_fixtures import TestFixtures
 from test_http_server import TestHttpServer
 
 import sys
 import logging
 import time
-=======
-from ouinet_process_controler import (
-    OuinetConfig,
-    OuinetClient,
-    OuinetBEP5CacheInjector,
-)
-
-from test_fixtures import TestFixtures
-from test_http_server import TestHttpServer
-
->>>>>>> c44c38b5
 
 class OuinetTests(TestCase):
     @classmethod
@@ -97,55 +84,6 @@
         ip = s.getsockname()[0]
         s.close()
         return ip
-<<<<<<< HEAD
-    
-    def run_tcp_injector(self, injector_args, deffered_tcp_port_ready):
-        injector = OuinetInjector(OuinetConfig(app_name=TestFixtures.TCP_INJECTOR_NAME + "_tcp", timeout=TestFixtures.TCP_TRANSPORT_TIMEOUT, argv=injector_args, benchmark_regexes=[TestFixtures.TCP_PORT_READY_REGEX]), [deffered_tcp_port_ready])
-        injector.start()
-        self.proc_list.append(injector)
-
-        return injector
-
-    def run_i2p_injector(self, injector_args, deferred_i2p_ready):
-        injector = OuinetI2PInjector(OuinetConfig(TestFixtures.I2P_INJECTOR_NAME + "_i2p", TestFixtures.I2P_TRANSPORT_TIMEOUT, injector_args, benchmark_regexes=[TestFixtures.I2P_TUNNEL_READY_REGEX]), [deferred_i2p_ready])
-        injector.start()
-        self.proc_list.append(injector)
-
-        return injector
-
-    def run_i2p_injector_with_cache_pub_key(self, injector_args, deferred_cache_pub_key, deferred_i2p_ready):
-        injector = OuinetI2PInjector(OuinetConfig(TestFixtures.I2P_INJECTOR_NAME + "_i2p", TestFixtures.I2P_TRANSPORT_TIMEOUT, injector_args, benchmark_regexes=[TestFixtures.BEP5_PUBK_ANNOUNCE_REGEX, TestFixtures.I2P_TUNNEL_READY_REGEX]), [deferred_cache_pub_key, deferred_i2p_ready])
-        injector.start()
-        self.proc_list.append(injector)
-
-        return injector
-
-    @staticmethod
-    def look_for_BEP5_pubk(ouinet_process_protocol):
-        BEP5_pubk_search_result = re.match(TestFixtures.BEP5_PUBK_ANNOUNCE_REGEX, ouinet_process_protocol.ready_data)
-        if BEP5_pubk_search_result:
-            ouinet_process_protocol.BEP5_pubk = BEP5_pubk_search_result.group(1)
-
-    def run_bep5_injector(self, injector_args,
-                           deferred_tcp_port_ready, deferred_index_ready, deferred_result_got_cached):
-        config = self._cache_injector_config(TestFixtures.BEP5_CACHE_TIMEOUT,
-                                             [TestFixtures.BEP5_CACHE_READY_REGEX,
-                                              TestFixtures.BEP5_REQUEST_CACHED_REGEX],
-                                             injector_args)
-        return self._run_cache_injector(
-            OuinetBEP5CacheInjector, config,
-            [deferred_tcp_port_ready, deferred_index_ready, deferred_result_got_cached])
-
-    def run_bep5_signer(self, injector_args,
-                         deferred_tcp_port_ready, deferred_index_ready):
-        config = self._cache_injector_config(TestFixtures.BEP5_CACHE_TIMEOUT,
-                                             [TestFixtures.BEP5_PUBK_ANNOUNCE_REGEX],  # bootstrap not needed
-                                             ["--seed-content", "0"] + injector_args)
-        return self._run_cache_injector(
-            OuinetBEP5CacheInjector, config,
-            [deferred_tcp_port_ready, deferred_index_ready])
-=======
->>>>>>> c44c38b5
 
     def run_tcp_injector(self, injector_args):
         # BEP5 is our default injector
@@ -167,7 +105,56 @@
 
         return injector
 
-<<<<<<< HEAD
+    def run_i2p_injector(self, injector_args, deferred_i2p_ready):
+        injector = OuinetI2PInjector(OuinetConfig(TestFixtures.I2P_INJECTOR_NAME + "_i2p", TestFixtures.I2P_TRANSPORT_TIMEOUT, injector_args, benchmark_regexes=[TestFixtures.I2P_TUNNEL_READY_REGEX]), [deferred_i2p_ready])
+        injector.start()
+        self.proc_list.append(injector)
+
+        return injector
+
+    def run_i2p_injector_with_cache_pub_key(self, injector_args, deferred_cache_pub_key, deferred_i2p_ready):
+        injector = OuinetI2PInjector(OuinetConfig(TestFixtures.I2P_INJECTOR_NAME + "_i2p", TestFixtures.I2P_TRANSPORT_TIMEOUT, injector_args, benchmark_regexes=[TestFixtures.BEP5_PUBK_ANNOUNCE_REGEX, TestFixtures.I2P_TUNNEL_READY_REGEX]), [deferred_cache_pub_key, deferred_i2p_ready])
+        injector.start()
+        self.proc_list.append(injector)
+
+        return injector
+
+    @staticmethod
+    def look_for_BEP5_pubk(ouinet_process_protocol):
+        BEP5_pubk_search_result = re.match(TestFixtures.BEP5_PUBK_ANNOUNCE_REGEX, ouinet_process_protocol.ready_data)
+        if BEP5_pubk_search_result:
+            ouinet_process_protocol.BEP5_pubk = BEP5_pubk_search_result.group(1)
+
+    def run_bep5_injector(self, injector_args,
+                           deferred_tcp_port_ready, deferred_index_ready, deferred_result_got_cached):
+        config = self._cache_injector_config(TestFixtures.BEP5_CACHE_TIMEOUT,
+                                             [TestFixtures.BEP5_CACHE_READY_REGEX,
+                                              TestFixtures.BEP5_REQUEST_CACHED_REGEX],
+                                             injector_args)
+        return self._run_cache_injector(
+            OuinetBEP5CacheInjector, config,
+            [deferred_tcp_port_ready, deferred_index_ready, deferred_result_got_cached])
+
+    def run_bep5_signer(self, injector_args,
+                         deferred_tcp_port_ready, deferred_index_ready):
+        config = self._cache_injector_config(TestFixtures.BEP5_CACHE_TIMEOUT,
+                                             [TestFixtures.BEP5_PUBK_ANNOUNCE_REGEX],  # bootstrap not needed
+                                             ["--seed-content", "0"] + injector_args)
+        return self._run_cache_injector(
+            OuinetBEP5CacheInjector, config,
+            [deferred_tcp_port_ready, deferred_index_ready])
+
+    def _cache_injector_config(self, timeout, evt_regexes, args):
+        return OuinetConfig(TestFixtures.CACHE_INJECTOR_NAME, timeout, args,
+                            benchmark_regexes=([TestFixtures.TCP_PORT_READY_REGEX] + evt_regexes))
+
+    def _run_cache_injector(self, proc_class, config, evt_deferreds):
+        injector = proc_class(config, evt_deferreds)
+        injector.start()
+        self.proc_list.append(injector)
+
+        return injector
+
     def run_tcp_client(self, name, idx_key, args, deffered_tcp_port_ready):
         client = OuinetClient(OuinetConfig(name, TestFixtures.TCP_TRANSPORT_TIMEOUT, args, benchmark_regexes=[TestFixtures.TCP_PORT_READY_REGEX]), [deffered_tcp_port_ready])
         client.start()
@@ -205,7 +192,7 @@
 
     def _run_cache_client(self, proc_class, config, evt_deferreds):
         client = proc_class(config, evt_deferreds)
-=======
+
     def run_tcp_client(self, name, args):
         client = OuinetClient(
             OuinetConfig(
@@ -220,7 +207,7 @@
                 ],
             ),
         )
->>>>>>> c44c38b5
+
         client.start()
         self.proc_list.append(client)
 
@@ -260,72 +247,11 @@
         )
         return self.request_url(port, url)
 
-<<<<<<< HEAD
     def request_url(self, port, url, cachable = True):
         ouinet_client_endpoint = TCP4ClientEndpoint(reactor, "127.0.0.1", port)
         agent = ProxyAgent(ouinet_client_endpoint)
         headers = cachable and Headers({b"X-Ouinet-Group": [self.get_nonloopback_ip()] }) or None
         return agent.request(b"GET", url.encode(), headers)
-
-
-    def try_to_connect_to_tcp_port(self, port):
-        success = False
-        import socket
-
-        sock = socket.socket(socket.AF_INET, socket.SOCK_STREAM)
-    
-        try:
-            sock.connect(("127.0.0.1", port))
-            logging.debug(f"Connected to port {port}")
-            success = True
-
-        finally:
-            sock.close()
-
-        return success
-
-    def write_into_tcp_socket(self, port, message):
-        import socket
-
-        sock = socket.socket(socket.AF_INET, socket.SOCK_STREAM)
-    
-        try:
-            sock.connect(("127.0.0.1", port))
-            logging.debug(f"Connected to port {port}")
-
-            sock.sendall(message.encode('utf-8'))
-            logging.debug(f"Sent: {message}")
-
-        finally:
-            sock.close()
-
-    @inlineCallbacks
-    def test_i2p_i2cp_server(self):
-        """
-        Starts a client and check if i2cp port is open
-        """
-        logging.debug("################################################")
-        logging.debug("test_i2p_server");
-        logging.debug("################################################")
-
-        #client
-        i2p_tunneller_ready = defer.Deferred()                        
-        i2p_client_finished_reading = defer.Deferred()
-
-        #use only Proxy or Injector mechanisms
-        self.run_i2p_bep5_client( TestFixtures.I2P_CLIENT["name"], None
-                                   , [ "--disable-origin-access"
-                                       , "--listen-on-tcp", "127.0.0.1:" + str(TestFixtures.I2P_CLIENT["port"])
-                                       , "--cache-type", "bep3-http-over-i2p",
-                                       "--log-level", "DEBUG",
-                                      ]
-                                   , i2p_tunneller_ready, i2p_client_finished_reading)
-
-        #wait for the cache discovery tunnel get open
-        success = yield i2p_tunneller_ready
-
-        #now we simply try to connect to i2cp port and if so, the test is deemed successful
-        self.assertTrue(self.try_to_connect_to_tcp_port(TestFixtures.I2P_CLIENT["i2cp_port"]))
 
     @inlineCallbacks
     def test_externally_discovered_i2p_injector(self):
@@ -591,7 +517,7 @@
             else:
                 #stop the i2p client so we can start a new one
                 i2pclient = self.proc_list.pop()
-                yield i2pclient.proc_end
+                yield i2pclient.proc_end()
 
         self.assertTrue(content_delivered_over_i2p)
 
@@ -637,17 +563,7 @@
         # make sure it was served from cache
         self.assertTrue(cache_client.served_from_cache())
         
-
-    @inlineCallbacks
-    def _test_tcp_transport(self):
-=======
-    def request_url(self, port, url):
-        ouinet_client_endpoint = TCP4ClientEndpoint(reactor, "127.0.0.1", port)
-        agent = ProxyAgent(ouinet_client_endpoint)
-        return agent.request(
-            b"GET", url.encode(), headers=Headers({"X-Ouinet-Group": ["localhost"]})
-        )
-
+        
     def _cache_injector_config(self, timeout, evt_regexes, args):
         return OuinetConfig(
             TestFixtures.CACHE_INJECTOR_NAME,
@@ -663,21 +579,16 @@
         injector = proc_class(config, evt_deferreds)
         injector.start()
         self.proc_list.append(injector)
-
-        return injector
-
+        
     def _do_run_client(self, proc_class, config, evt_deferreds):
         client = proc_class(config, evt_deferreds)
         client.start()
         self.proc_list.append(client)
 
-        return client
-
-    ################# Tests #####################
+        ################# Tests #####################
 
     @inlineCallbacks
     def test_tcp_transport(self):
->>>>>>> c44c38b5
         """
         Starts an echoing http server, a injector and a client and send a unique http
         request to the echoing http server through the g client --tcp--> injector -> http server
@@ -732,25 +643,7 @@
         self.assertEquals(response_body.decode(), content)
 
     @inlineCallbacks
-<<<<<<< HEAD
-    def _test_bep5_cache(self):
-        logging.debug("################################################")
-        logging.debug("test_bep5_cache");
-        logging.debug("################################################")
-        return self._test_cache(self.run_bep5_injector, self.run_tcp_client, self.run_bep5_client)
-
-    @inlineCallbacks
-    def _test_bep5_seed(self):
-        logging.debug("################################################")
-        logging.debug("test_bep5_seed");
-        logging.debug("################################################")
-        return self._test_cache(self.run_bep5_signer, self.run_bep5_seeder, self.run_bep5_client,
-                                injector_seed=False)
-
-    def _test_cache(self, run_injector, run_client, run_cache_client, injector_seed=True):
-=======
     def test_tcp_cache(self):
->>>>>>> c44c38b5
         """
         Starts an echoing http server, a injector and a two clients and client1 send a unique http
         request to the echoing http server through the g client --tcp--> injector -> http server
@@ -768,30 +661,6 @@
         self.assertTrue(success)
 
         index_key = cache_injector.get_index_key()
-<<<<<<< HEAD
-        assert(len(index_key) > 0);
-        
-        logging.debug("Index key is: " + index_key)
-
-        #injector client, use only Injector mechanism
-        client_ready = defer.Deferred()
-        client_cached_result = defer.Deferred()
-        client = run_client( TestFixtures.CACHE_CLIENT[0]["name"], index_key
-                             , [ "--disable-origin-access", "--disable-proxy-access"
-                               , "--listen-on-tcp", "127.0.0.1:" + str(TestFixtures.CACHE_CLIENT[0]["port"])
-                               ,  "--front-end-ep", "127.0.0.1:" + str(TestFixtures.CACHE_CLIENT[0]["front-end-port"])                                 
-                               , "--injector-ep", "tcp:127.0.0.1:" + str(TestFixtures.TCP_INJECTOR_PORT)
-                               ] + (["--disable-cache"] if injector_seed else [])
-                             , client_ready
-                             , *([] if injector_seed else [client_cached_result]))
-
-        #http_server
-        self.test_http_server = self.run_http_server(
-            TestFixtures.TEST_HTTP_SERVER_PORT)
-
-        #wait for the client to open the port
-        success = yield defer.gatherResults([client_ready])
-=======
         assert len(index_key) > 0
 
         # # Injector client, use only Injector mechanism
@@ -815,7 +684,6 @@
 
         success = yield client.callbacks[TestFixtures.TCP_CLIENT_PORT_READY_REGEX]
         # Wait for the client to open the port
->>>>>>> c44c38b5
         self.assertTrue(success)
 
         # # Http_server
@@ -830,29 +698,6 @@
 
         response_body = yield readBody(defered_response)
         self.assertEquals(response_body, TestFixtures.TEST_PAGE_BODY)
-<<<<<<< HEAD
-        
-        if injector_seed:
-            # shut client down to ensure it does not seed content to the cache client
-            client.stop()
-            # now waiting or injector to annouce caching the request
-            success = yield injector_cached_result
-            self.assertTrue(success)
-        else:
-            # shut injector down to ensure it does not seed content to the cache client
-            cache_injector.stop()
-            # now waiting for client to annouce caching the response
-            success = yield client_cached_result
-            self.assertTrue(success)
-
-        #start cache client which supposed to read the response from cache, use only Cache mechanism
-        client_cache_ready = defer.Deferred() 
-        cache_client = self._run_cache_client(
-            TestFixtures.CACHE_CLIENT[1]["name"], index_key,
-            [ "--disable-origin-access", "--disable-proxy-access"
-            , "--listen-on-tcp", "127.0.0.1:" + str(TestFixtures.CACHE_CLIENT[1]["port"])
-            ,  "--front-end-ep", "127.0.0.1:" + str(TestFixtures.CACHE_CLIENT[1]["front-end-port"])              
-=======
 
         # XXX
         injector_seed = True
@@ -881,7 +726,6 @@
                 "127.0.0.1:" + str(TestFixtures.CACHE_CLIENT[1]["fe_port"]),
                 "--injector-ep",
                 "tcp:127.0.0.1:" + str(TestFixtures.TCP_INJECTOR_PORT),
->>>>>>> c44c38b5
             ],
         )
         sleep(7)
