--- conflicted
+++ resolved
@@ -1,49 +1,45 @@
-<<<<<<< HEAD
-#!/usr/bin/python2
-
-from twisted.internet import reactor, endpoints
-from twisted.web.server import Site
-from twisted.web.resource import Resource
-
+#!/usr/bin/env python3
+# -*- coding: utf-8 -*-
 import os
 import logging
-=======
-#!/usr/bin/env python3
-# -*- coding: utf-8 -*-
->>>>>>> 31007ae6
+from multiprocessing import Process
 
 from http.server import BaseHTTPRequestHandler, HTTPServer
 from urllib.parse import urlparse, parse_qs
 from test_fixtures import TestFixtures
-<<<<<<< HEAD
-
-class TestPage(Resource):
-    isLeaf = True
-    def render_GET(self, request):
-        logging.debug(f"GET request received:")
-        logging.debug(f"Path: {request.path}")
-        logging.debug(f"Headers: {request.requestHeaders}")
-        logging.debug(f"Client IP: {request.getClientIP()}")
-        if b"content" in request.args:
-            return request.args[b"content"][0]
-        elif b"content_size" in request.args:
-            content_size_in_bytes =  int(request.args[b"content_size"][0])
-            return os.urandom(content_size_in_bytes)
-=======
-from multiprocessing import Process
 
 
 class SimpleHandler(BaseHTTPRequestHandler):
     """Serve a single page, echoing ?content=… if present."""
 
-    def do_GET(self):
+    def send_urandom(self, size: int) -> None:
+        print("returning urandom")
+        response = os.urandom(size)
+        assert response
+        assert isinstance(response, bytes)
+        print(f"Server: sending {len(response)} bytes in response")
+        self.send_response(200)
+        self.send_header("Content-Type", "application/octet-stream")
+        self.send_header("Content-Length", str(len(response)))
+        self.end_headers()
+        self.wfile.write(response)
+
+    def do_GET(self) -> None:
         # Parse the request URL and its query string
         parsed = urlparse(self.path)
         query = parse_qs(parsed.query)
 
+        print(f"Server: GET request received:{self.request}")
+        print(f"Server: Path: {self.path}")
+        print(f"Server: Query: {query}")
+        print(f"Server: Headers: {self.headers}")
+        print(f"Server: Client IP: {self.client_address}")
+
         if "content" in query:
             response_body = query["content"][0].encode("utf-8")
->>>>>>> 31007ae6
+        elif "content_size" in query:
+            self.send_urandom(int(query["content_size"][0]))
+            return
         else:
             response_body = (
                 TestFixtures.TEST_PAGE_BODY
@@ -72,7 +68,7 @@
 
 def spawn_http_server(port: int = 8080) -> Process:
     """
-    Launches the simple HTTP server in a separate process.
+    Launches our simple HTTP server in a separate process.
     """
     proc = Process(target=_run_server, args=(port,), daemon=False)
     proc.start()
