# Copyright 2018, eQualit.ie
# See LICENSE for other credits and copying information

# Integration tests for ouinet - classes which setup and fire
# ouinet client and injectors for different tests situation

import os
import logging
from typing import List

from test_fixtures import TestFixtures

from twisted.internet import reactor, defer, task
from ouinet_process_protocol import (
    OuinetBEP5CacheProcessProtocol,
    OuinetProcessProtocol,
)

ouinet_env = {}
ouinet_env.update(os.environ)


class OuinetConfig(object):
    """
    a class contains all configuration corresponding
    to a Ouinet (client/injector) process. This is
    to make it easier to send the config to different
    process
    """

    def __init__(
        self,
        app_name="generic ouinet app",
        timeout=TestFixtures.DEFAULT_PROCESS_TIMEOUT,
        argv=[],
        config_file_name="ouinet.conf",
        benchmark_regexes=[],
        config_file_content="",
    ):
        """
        Initials a config object which is used to properly run a ouinet process
        Args
        timeout: the timeout for the lifetime of the process in  seconds, be
                 used to kill the process if it doesn't finish its tasks by
                 that timeout
        app_name: a name for the process uses for naming the config folder to
                  preventing config overlapping

        ready_benchmark_regex: is a string which the process will look into log to callback
                         the deferred object to annouce that the process is ready

        config_file_content: the content of config file to be written as text
        """
        self.app_name = app_name
        self.config_file_name = config_file_name
        self.config_file_content = config_file_content
        self.timeout = timeout
        self.argv = argv
        self.benchmark_regexes = benchmark_regexes


class OuinetProcess(object):
    def __init__(self, ouinet_config):
        """
        perform the initialization tasks common between all clients
        and injectors:
        - makes a basic config folder and file
        - sets the timeout for the process

        Args
        ouinet_config            A OuinetConfig instance containing the configuration
                                 related to this process
        """
        self.config = ouinet_config
<<<<<<< HEAD
        # in case the communication process protocol is not explicitly set 
        # starts a default process protocol to check on Fatal errors
        self._proc_protocol = OuinetProcessProtocol(
            self.config, ouinet_config.benchmark_regexes
        )
=======

        self._proc_protocol = OuinetProcessProtocol(
            self.config, ouinet_config.benchmark_regexes
        )

>>>>>>> 64b6683f
        self._has_started = False
        self._term_signal_sent = False
        self.setup_config()

    def setup_config(self):
        """
        setups various configs, write a fresh config file and make
        the process protocol object
        """
        # making the necessary folders for the configs and cache
        self.make_config_folder()

        # we need to make a minimal configuration file
        # we overwrite any existing config file to make
        # the test canonical (also trial delete its temp
        # folder each time
        with open(
            self.config.config_folder_name + "/" + self.config.config_file_name, "w"
        ) as conf_file:
            conf_file.write(self.config.config_file_content)

    def make_config_folder(self):
        if not os.path.exists(TestFixtures.REPO_FOLDER_NAME):
            os.makedirs(TestFixtures.REPO_FOLDER_NAME)

        if not os.path.exists(
            TestFixtures.REPO_FOLDER_NAME + "/" + self.config.app_name
        ):
            os.makedirs(TestFixtures.REPO_FOLDER_NAME + "/" + self.config.app_name)

        self.config.config_folder_name = (
            TestFixtures.REPO_FOLDER_NAME + "/" + self.config.app_name
        )

    def set_process_protocol(self, process_protocol):
        self._proc_protocol = process_protocol

    def start(self):
        """
        starts the actual process using twisted spawnProcess

        Args
          argv: command line arguments where argv[0] should be the name of the
                executable program with its code
          process_protoco: twisted process protocol which deals with processing
                           the output of the ouinet process. If None, a generic
                           Ouinet Process
        """
        # do not start twice
        if self._has_started:
            return

        self._proc_protocol.app_name = self.config.app_name

<<<<<<< HEAD
        logging.debug("Spawning process " + " ".join(self.config.argv))        
        self._proc = reactor.spawnProcess(self._proc_protocol,
                                          self.config.argv[0],
                                          self.config.argv,
                                          env=ouinet_env)
=======
        self._proc = reactor.spawnProcess(
            self._proc_protocol, self.config.argv[0], self.config.argv, env=ouinet_env
        )
>>>>>>> 64b6683f
        self._has_started = True

        # we add a twisted timer to kill the process after timeout
        logging.debug(
            self.config.app_name
            + " times out in "
            + str(self.config.timeout)
            + " seconds"
        )
        self.timeout_killer = reactor.callLater(self.config.timeout, self.stop)

        # send a pulse to keep the output of the proccess alive
        self.pulse_timer = task.LoopingCall(self._proc_protocol.pulse_out)
        self.pulse_timer.start(
            TestFixtures.KEEP_IO_ALIVE_PULSE_INTERVAL
        )  # call every second

        # we *might* need to make sure that the process has ended before
        # ending the test because Twisted Trial might get mad otherwise
        self.proc_end = defer.Deferred()
        self._proc_protocol.onExit = self.proc_end

    def send_term_signal(self):
        if not self._term_signal_sent:
            logging.debug("Sending term signal to " + self.config.app_name)
            self._term_signal_sent = True
            self._proc.signalProcess("TERM")

    def stop(self):
        if self._has_started:  # stop only if started
            self._has_started = False
            logging.debug("process " + self.config.app_name + " stopping")

            if self.timeout_killer.active():
                self.timeout_killer.cancel()

            self.pulse_timer.stop()

            self.send_term_signal()

            # Don't do this because we may lose some important debug
            # information that gets printed between now and when the app
            # actually exits.
            # self._proc_protocol.transport.loseConnection()

    @property
    def callbacks(self):
        return self._proc_protocol.callbacks


class OuinetClient(OuinetProcess):
    def __init__(self, client_config: OuinetConfig):
        client_config.config_file_name = "ouinet-client.conf"
        client_config.config_file_content = TestFixtures.FIRST_CLIENT_CONF_FILE_CONTENT
        super(OuinetClient, self).__init__(client_config)

        self.config.argv = [
            os.path.join(ouinet_env["OUINET_BUILD_DIR"], "client"),
            "--repo",
            self.config.config_folder_name,
            "--log-level=DEBUG",
            "--enable-log-file",
        ] + self.config.argv


class OuinetCacheClient(OuinetClient):
    def served_from_cache(self):
        """
        returns true if any request has been served from cache

        """
        if self._proc_protocol:
            return self._proc_protocol.served_from_cache()

        return False


class OuinetInjector(OuinetProcess):
    """
    As above, but for the 'injector'
    Starts an injector process by passing the args to the service

    Args
    injector_name: the name of the injector which determines the config folder
                   name
    timeout: how long before killing the injector process
    args: list containing command line arguments passed directly to the injector
    i2p_ready: is a Deferred object whose callback is being called when i2p
              tunnel is ready
    """

    def __init__(self, injector_config):
        injector_config.config_file_name = TestFixtures.INJECTOR_CONF_FILE_NAME
        injector_config.config_file_content = TestFixtures.INJECTOR_CONF_FILE_CONTENT
        super(OuinetInjector, self).__init__(injector_config)
        self.config.argv = [
            os.path.join(ouinet_env["OUINET_BUILD_DIR"], "injector"),
            "--repo",
            self.config.config_folder_name,
        ] + self.config.argv

    def get_index_key(self) -> str:
        """Return a key string used to access the cache index created by this injector."""
        raise NotImplementedError

<<<<<<< HEAD
    def _setup_i2p_private_key(self, private_key_blob):
        if not os.path.exists(self.config.config_folder_name+"/i2p"):
            os.makedirs(self.config.config_folder_name+"/i2p")

        if (private_key_blob):
            with open(self.config.config_folder_name+"/i2p/i2p-private-key", "w") \
              as private_key_file:
                private_key_file.write(private_key_blob)

    def get_I2P_public_ID(self):
        try:
            with open(self.config.config_folder_name+"/endpoint-i2p", "r") \
              as public_id_file:
                return public_id_file.read().rstrip()
        except:
            return None

    def get_index_key(self):
        return self._proc_protocol.BEP5_pubk


class OuinetBEP5CacheInjector(OuinetInjector):
    """
    As above, but for the 'injector which cache data' with a BEP5 index
    """

    def __init__(self, injector_config):
        super(OuinetBEP5CacheInjector, self).__init__(injector_config)
        self.set_process_protocol(
            OuinetBEP5CacheProcessProtocol(
                proc_config=self.config,
                benchmark_regexes=injector_config.benchmark_regexes,
            )
        )

    def get_index_key(self):
        return self._proc_protocol.public_key

class OuinetI2PInjector(OuinetInjector):
    """
    As above, but for the 'injector' 
    It is a child of Ouinetinjector with i2p ouiservice
    """
    def __init__(self, injector_config, private_key_blob=None):
        super(OuinetI2PInjector, self).__init__(injector_config)
        self._setup_i2p_private_key(private_key_blob)

    def _setup_i2p_private_key(self, private_key_blob):
        if not os.path.exists(self.config.config_folder_name+"/i2p"):
            os.makedirs(self.config.config_folder_name+"/i2p")

        if (private_key_blob):
            with open(self.config.config_folder_name+"/i2p/i2p-private-key", "w") \
              as private_key_file:
                private_key_file.write(private_key_blob)

    def get_I2P_public_ID(self):
        try:
            with open(self.config.config_folder_name+"/endpoint-i2p", "r") \
              as public_id_file:
                return public_id_file.read().rstrip()
        except:
            return None
=======

class OuinetBEP5CacheInjector(OuinetInjector):
    """
    As above, but for the 'injector which cache data' with a BEP5 index
    """

    def __init__(self, injector_config):
        super(OuinetBEP5CacheInjector, self).__init__(injector_config)
        self.set_process_protocol(
            OuinetBEP5CacheProcessProtocol(
                proc_config=self.config,
                benchmark_regexes=injector_config.benchmark_regexes,
            )
        )

    def get_index_key(self):
        return self._proc_protocol.public_key
>>>>>>> 64b6683f
<|MERGE_RESOLUTION|>--- conflicted
+++ resolved
@@ -72,19 +72,14 @@
                                  related to this process
         """
         self.config = ouinet_config
-<<<<<<< HEAD
         # in case the communication process protocol is not explicitly set 
         # starts a default process protocol to check on Fatal errors
+        # TODO: This option apparently has been removed. Check if we ever need
+        # preset process protocol.
         self._proc_protocol = OuinetProcessProtocol(
             self.config, ouinet_config.benchmark_regexes
         )
-=======
-
-        self._proc_protocol = OuinetProcessProtocol(
-            self.config, ouinet_config.benchmark_regexes
-        )
-
->>>>>>> 64b6683f
+
         self._has_started = False
         self._term_signal_sent = False
         self.setup_config()
@@ -139,17 +134,11 @@
 
         self._proc_protocol.app_name = self.config.app_name
 
-<<<<<<< HEAD
         logging.debug("Spawning process " + " ".join(self.config.argv))        
         self._proc = reactor.spawnProcess(self._proc_protocol,
                                           self.config.argv[0],
                                           self.config.argv,
                                           env=ouinet_env)
-=======
-        self._proc = reactor.spawnProcess(
-            self._proc_protocol, self.config.argv[0], self.config.argv, env=ouinet_env
-        )
->>>>>>> 64b6683f
         self._has_started = True
 
         # we add a twisted timer to kill the process after timeout
@@ -255,7 +244,6 @@
         """Return a key string used to access the cache index created by this injector."""
         raise NotImplementedError
 
-<<<<<<< HEAD
     def _setup_i2p_private_key(self, private_key_blob):
         if not os.path.exists(self.config.config_folder_name+"/i2p"):
             os.makedirs(self.config.config_folder_name+"/i2p")
@@ -318,23 +306,4 @@
               as public_id_file:
                 return public_id_file.read().rstrip()
         except:
-            return None
-=======
-
-class OuinetBEP5CacheInjector(OuinetInjector):
-    """
-    As above, but for the 'injector which cache data' with a BEP5 index
-    """
-
-    def __init__(self, injector_config):
-        super(OuinetBEP5CacheInjector, self).__init__(injector_config)
-        self.set_process_protocol(
-            OuinetBEP5CacheProcessProtocol(
-                proc_config=self.config,
-                benchmark_regexes=injector_config.benchmark_regexes,
-            )
-        )
-
-    def get_index_key(self):
-        return self._proc_protocol.public_key
->>>>>>> 64b6683f
+            return None