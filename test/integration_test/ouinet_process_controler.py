--- conflicted
+++ resolved
@@ -80,6 +80,8 @@
 def output_yielder(handle: Popen) -> Generator[str, None, None]:
     with handle:
         try:
+            if not handle.stdout:
+                raise IOError("no stdout on process")
             for line in iter(handle.stdout.readline, ""):
                 if isinstance(line, bytes):
                     line = line.decode("utf-8")
@@ -101,7 +103,7 @@
                                  related to this process
         """
         self.config = ouinet_config
-        # in case the communication process protocol is not explicitly set 
+        # in case the communication process protocol is not explicitly set
         # starts a default process protocol to check on Fatal errors
         # TODO: This option apparently has been removed. Check if we ever need
         # preset process protocol.
@@ -175,22 +177,14 @@
 
         self._proc_protocol.app_name = self.config.app_name
 
-<<<<<<< HEAD
-        logging.debug("Spawning process " + " ".join(self.config.argv))        
-        self._proc = reactor.spawnProcess(self._proc_protocol,
-                                          self.config.argv[0],
-                                          self.config.argv,
-                                          env=ouinet_env)
-=======
-        print("spawning a process")
         self.command = self.config.argv
+        print("Spawning process " + " ".join(self.command))
 
         self._proc = spawn(self.command)
         self.output = output_yielder(self._proc)
         self.listener: asyncio.Task = asyncio.create_task(self.stdout_listening_task())
         print("spawned")
 
->>>>>>> 31007ae6
         self._has_started = True
 
     def assert_process_is_alive(self):
@@ -357,13 +351,15 @@
         )
 
     def get_index_key(self):
-        return self._proc_protocol.public_key
+        return self._proc_protocol.bep5_public_key
+
 
 class OuinetI2PInjector(OuinetInjector):
     """
-    As above, but for the 'injector' 
+    As above, but for the 'injector'
     It is a child of Ouinetinjector with i2p ouiservice
     """
+
     def __init__(self, injector_config, private_key_blob=None):
         super(OuinetI2PInjector, self).__init__(injector_config)
         # we use cache process protocol to be able to store
@@ -378,18 +374,20 @@
         self._setup_i2p_private_key(private_key_blob)
 
     def _setup_i2p_private_key(self, private_key_blob):
-        if not os.path.exists(self.config.config_folder_name+"/i2p"):
-            os.makedirs(self.config.config_folder_name+"/i2p")
-
-        if (private_key_blob):
-            with open(self.config.config_folder_name+"/i2p/i2p-private-key", "w") \
-              as private_key_file:
+        if not os.path.exists(self.config.config_folder_name + "/i2p"):
+            os.makedirs(self.config.config_folder_name + "/i2p")
+
+        if private_key_blob:
+            with open(
+                self.config.config_folder_name + "/i2p/i2p-private-key", "w"
+            ) as private_key_file:
                 private_key_file.write(private_key_blob)
 
     def get_I2P_public_ID(self):
         try:
-            with open(self.config.config_folder_name+"/endpoint-i2p", "r") \
-              as public_id_file:
+            with open(
+                self.config.config_folder_name + "/endpoint-i2p", "r"
+            ) as public_id_file:
                 return public_id_file.read().rstrip()
         except:
             return None
