--- conflicted
+++ resolved
@@ -22,7 +22,6 @@
     from ouinet client/injector process and report failure
     in case of fatal error
     """
-<<<<<<< HEAD
     def __init__(self, proc_config, ready_benchmark_regexes=[], ready_deferred_fns=[]):
         super(OuinetProcessProtocol, self).__init__()
 
@@ -35,14 +34,12 @@
         self._ready_deferred_fns = ready_deferred_fns
         self._proc_config = proc_config
         self._got_ready_level = -1
-=======
 
     def __init__(self, proc_config, watchpoint_regexes: List[str]):
         super(OuinetProcessProtocol, self).__init__()
         self.regexes: List[str] = watchpoint_regexes
         self.callbacks: dict[str, Deferred] = {}
         self._proc_config = proc_config
->>>>>>> c44c38b5
 
         for regex in self.regexes:
             self.callbacks[regex] = Deferred()
@@ -63,30 +60,29 @@
         if re.match(TestFixtures.FATAL_ERROR_INDICATOR_REGEX, data):
             raise Exception("Fatal error")
 
-<<<<<<< HEAD
-        if self.check_next_level_got_ready(data):
-            self._got_ready_level += 1
-            self.ready_data = data
-            self._ready_deferred_fns[self._got_ready_level].callback(self)
+#       keeping the old code to replicate the behavoir with new code.        
+#        if self.check_next_level_got_ready(data):
+#             self._got_ready_level += 1
+#             self.ready_data = data
+#             self._ready_deferred_fns[self._got_ready_level].callback(self)
 
-        if self.check_error_received(data):
-            raise Exception("error")
+#         if self.check_error_received(data):
+#             raise Exception("error")
 
-    def check_next_level_got_ready(self, data):
-        # if re.match(TestFixtures.BEP5_PUBK_ANNOUNCE_REGEX, data):
-        #     pdb.set_trace()
-        if len(self._ready_benchmark_regexes) > self._got_ready_level + 1:
-            return re.match(self._ready_benchmark_regexes[self._got_ready_level + 1], data)
+#     def check_next_level_got_ready(self, data):
+#         # if re.match(TestFixtures.BEP5_PUBK_ANNOUNCE_REGEX, data):
+#         #     pdb.set_trace()
+#         if len(self._ready_benchmark_regexes) > self._got_ready_level + 1:
+#             return re.match(self._ready_benchmark_regexes[self._got_ready_level + 1], data)
 
-        return False
-=======
+#         return False
+# 
         for regex in self.callbacks.keys():
             match = re.match(regex, data)
             if match:
                 cb: Deferred = self.callbacks[regex]
                 if not cb.called:
                     cb.callback(self)
->>>>>>> c44c38b5
 
     def check_error_received(self, data):
             return re.match(TestFixtures.I2P_CLIENT_ERROR_READING_REGEX, data)
@@ -108,30 +104,11 @@
             os.remove(process_pid_file)
 
 class OuinetCacheProcessProtocol(OuinetProcessProtocol, object):
-<<<<<<< HEAD
     def __init__(self, proc_config, benchmark_regexes=[], benchmark_deferreds=None):
         super(OuinetCacheProcessProtocol, self).__init__(proc_config,
                                                          [benchmark_regexes[TestFixtures.READY_REGEX_INDEX]],
                                                          [benchmark_deferreds[TestFixtures.READY_REGEX_INDEX]])
 
-        self._index_ready_deferred = None
-        self._request_cached_deferred = None
-       
-        # TODO: this need to change to dictionary
-        if (len(benchmark_regexes) > TestFixtures.INDEX_READY_REGEX_INDEX):
-            self._index_ready_regex = benchmark_regexes[TestFixtures.INDEX_READY_REGEX_INDEX]
-            self._index_ready_deferred = benchmark_deferreds[TestFixtures.INDEX_READY_REGEX_INDEX]
-        if (len(benchmark_regexes) > TestFixtures.REQUEST_CACHED_REGEX_INDEX):
-            self._request_cached_regex = benchmark_regexes[TestFixtures.REQUEST_CACHED_REGEX_INDEX]
-            self._request_cached_deferred = benchmark_deferreds[TestFixtures.REQUEST_CACHED_REGEX_INDEX]
-=======
-    def __init__(self, proc_config, regexes=[]):
-        super(OuinetCacheProcessProtocol, self).__init__(
-            proc_config,
-            watchpoint_regexes=regexes,
-        )
-
->>>>>>> c44c38b5
         self._number_of_cache_db_updates = 0
         self._served_from_cache = False
 
@@ -173,24 +150,6 @@
     def errReceived(self, data):
         print("receiving line", data)
 
-<<<<<<< HEAD
-
-class OuinetBEP5CacheProcessProtocol(OuinetCacheProcessProtocol, object):
-    def __init__(self, proc_config, benchmark_regexes=[], benchmark_deferreds=None):
-        super(OuinetBEP5CacheProcessProtocol, self).__init__(
-            proc_config, benchmark_regexes, benchmark_deferreds)
-        self.BEP5_pubk = ""
-
-    def errReceived(self, data):
-        data, rdata = data.decode(), data
-        self.look_for_BEP5_pubk(data)
-        super(OuinetBEP5CacheProcessProtocol, self).errReceived(rdata)
-
-    def look_for_BEP5_pubk(self, data):
-        BEP5_pubk_search_result = re.match(TestFixtures.BEP5_PUBK_ANNOUNCE_REGEX, data)
-        if BEP5_pubk_search_result:
-            self.BEP5_pubk = BEP5_pubk_search_result.group(1)
-=======
         data, rdata = data.decode(), data
         self.look_for_public_key(data)
         super(OuinetBEP5CacheProcessProtocol, self).errReceived(rdata)
@@ -198,5 +157,4 @@
     def look_for_public_key(self, data):
         pubkey_search_result = re.match(TestFixtures.BEP5_PUBK_ANNOUNCE_REGEX, data)
         if pubkey_search_result:
-            self.public_key = pubkey_search_result.group(1)
->>>>>>> c44c38b5
+            self.public_key = pubkey_search_result.group(1)