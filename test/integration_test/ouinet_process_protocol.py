--- conflicted
+++ resolved
@@ -20,10 +20,10 @@
     """
 
     def __init__(self, proc_config, watchpoint_regexes: List[str]):
-        super(OuinetProcessProtocol, self).__init__()
         self.regexes: List[str] = watchpoint_regexes
         self.benchmarks: dict[str, bool] = {}
         self._proc_config = proc_config
+        self.app_name = proc_config.app_name
 
         for regex in self.regexes:
             self.benchmarks[regex] = False
@@ -34,46 +34,23 @@
         """
         Listen to the process output to react to fatal errors and track status
         """
-<<<<<<< HEAD
-        data = data.decode()
-        logging.debug(self.app_name + ": " + data)
-=======
         report = self.app_name + ": " + data
         logging.debug(report)
->>>>>>> 31007ae6
         self._logger.handlers[0].flush()
         print(report)
 
         if re.match(TestFixtures.FATAL_ERROR_INDICATOR_REGEX, data):
             raise Exception("Fatal error")
-<<<<<<< HEAD
-# 
-        for regex in self.callbacks.keys():
-            match = re.match(regex, data)
-            if match:
-                cb: Deferred = self.callbacks[regex]
-                if not cb.called:
-                    cb.callback(self)
-
-    def check_error_received(self, data):
-            return re.match(TestFixtures.I2P_CLIENT_ERROR_READING_REGEX, data)
-
-    def outReceived(self, data):
-        print("out")
-        data = data.decode()
-        logging.debug(self.app_name + ": " + data)
-        self._logger.handlers[0].flush()
-
-    def pulse_out(self):
-        logging.debug(self.app_name + " is alive")
-=======
 
         for regex in self.benchmarks.keys():
             match = re.match(regex, data)
             if match:
                 if not self.benchmarks[regex]:
                     self.benchmarks[regex] = True
->>>>>>> 31007ae6
+
+    # maybe have a different class for that?
+    # def check_i2p_error_received(self, data):
+    #     return re.match(TestFixtures.I2P_CLIENT_ERROR_READING_REGEX, data)
 
     def processExited(self, reason):
         print("process exited for protocol :", self)
@@ -82,6 +59,7 @@
         process_pid_file = self._proc_config.config_folder_name + "/pid"
         if os.path.exists(process_pid_file):
             os.remove(process_pid_file)
+
 
 class OuinetCacheProcessProtocol(OuinetProcessProtocol, object):
     def __init__(self, proc_config, regexes=[]):
