#pragma once

#include <boost/asio/spawn.hpp>
#include <string>
#include <vector>
#include <string_view>
#include "util/executor.h"
#include "cxx/async_callback.h"

// Forward declarations for bridge.rs.h
namespace ouinet::metrics::bridge {
    struct CxxRecordProcessor;
    struct CxxOneShotSender;
}

<<<<<<< HEAD
#include "rust/src/bridge.rs.h"
=======
#include "ouinet-rs/src/lib.rs.h"
>>>>>>> 72f5e309
#include "rust/cxx.h"

namespace ouinet::metrics::bridge {

struct CxxRecordProcessor {
    util::AsioExecutor executor;

    // Function provided by the user to process the record.
    AsyncCallback async_callback;

    CxxRecordProcessor(util::AsioExecutor executor, AsyncCallback async_callback)
        : executor(std::move(executor))
        , async_callback(std::move(async_callback)) {}

    void execute( rust::String record_name
                , rust::String record_content
                , rust::Box<bridge::CxxOneShotSender> on_finish) const;
};


} // namespace<|MERGE_RESOLUTION|>--- conflicted
+++ resolved
@@ -13,11 +13,7 @@
     struct CxxOneShotSender;
 }
 
-<<<<<<< HEAD
 #include "rust/src/bridge.rs.h"
-=======
-#include "ouinet-rs/src/lib.rs.h"
->>>>>>> 72f5e309
 #include "rust/cxx.h"
 
 namespace ouinet::metrics::bridge {
