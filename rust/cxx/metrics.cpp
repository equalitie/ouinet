#include <iostream>
#include <sstream>
#include "metrics.h"
#include "record_processor.h"
#include "cxx/async_callback.h"

namespace ouinet::metrics {

namespace asio = boost::asio;

//--------------------------------------------------------------------

Client::Client()
    : _impl(bridge::new_noop_client())
{
}

<<<<<<< HEAD
Client::Client(fs::path repo_root_path)
    : _impl(bridge::new_client(rust::String(repo_root_path.native())))
=======
Client::Client( util::AsioExecutor executor
              , fs::path repo_root_path
              , AsyncCallback process_report)
    : _impl(bridge::new_client
                ( rust::String(repo_root_path.native())
                , std::make_unique<bridge::CxxRecordProcessor>(std::move(executor), std::move(process_report))))
>>>>>>> 72f5e309
{
}

void Client::set_processor(util::AsioExecutor executor, AsyncCallback record_processor) {
    _impl->set_processor(
            make_unique<bridge::CxxRecordProcessor>(
                move(executor),
                move(record_processor)));
}

MainlineDht Client::mainline_dht()
{
    return MainlineDht{_impl->new_mainline_dht()};
}

//--------------------------------------------------------------------

DhtNode MainlineDht::dht_node_ipv4() {
    return DhtNode{_impl->new_dht_node(true)};
}

DhtNode MainlineDht::dht_node_ipv6() {
    return DhtNode{_impl->new_dht_node(false)};
}

//--------------------------------------------------------------------

Bootstrap DhtNode::bootstrap() {
    return Bootstrap{_impl->new_bootstrap()};
}

//--------------------------------------------------------------------

void Bootstrap::mark_success(asio::ip::udp::endpoint wan_endpoint) {
    std::stringstream ss;
    ss << wan_endpoint;
    _impl->mark_success(rust::String(ss.str()));
}

//--------------------------------------------------------------------

} // namespace<|MERGE_RESOLUTION|>--- conflicted
+++ resolved
@@ -2,6 +2,7 @@
 #include <sstream>
 #include "metrics.h"
 #include "record_processor.h"
+#include "util/executor.h"
 #include "cxx/async_callback.h"
 
 namespace ouinet::metrics {
@@ -15,25 +16,16 @@
 {
 }
 
-<<<<<<< HEAD
 Client::Client(fs::path repo_root_path)
     : _impl(bridge::new_client(rust::String(repo_root_path.native())))
-=======
-Client::Client( util::AsioExecutor executor
-              , fs::path repo_root_path
-              , AsyncCallback process_report)
-    : _impl(bridge::new_client
-                ( rust::String(repo_root_path.native())
-                , std::make_unique<bridge::CxxRecordProcessor>(std::move(executor), std::move(process_report))))
->>>>>>> 72f5e309
 {
 }
 
 void Client::set_processor(util::AsioExecutor executor, AsyncCallback record_processor) {
     _impl->set_processor(
             make_unique<bridge::CxxRecordProcessor>(
-                move(executor),
-                move(record_processor)));
+                std::move(executor),
+                std::move(record_processor)));
 }
 
 MainlineDht Client::mainline_dht()
